// Copyright 2022 Parity Technologies (UK) Ltd.
// This file is part of Polkadot.

// Polkadot is free software: you can redistribute it and/or modify
// it under the terms of the GNU General Public License as published by
// the Free Software Foundation, either version 3 of the License, or
// (at your option) any later version.

// Polkadot is distributed in the hope that it will be useful,
// but WITHOUT ANY WARRANTY; without even the implied warranty of
// MERCHANTABILITY or FITNESS FOR A PARTICULAR PURPOSE.  See the
// GNU General Public License for more details.

// You should have received a copy of the GNU General Public License
// along with Polkadot.  If not, see <http://www.gnu.org/licenses/>.

//! XCM configurations for Westend.

use super::{
	parachains_origin, weights, AccountId, AllPalletsWithSystem, Balances, Call, Event, Origin,
	ParaId, Runtime, WeightToFee, XcmPallet,
};
use frame_support::{
	parameter_types,
	traits::{Everything, Nothing},
};
use runtime_common::{xcm_sender, ToAuthor};
use xcm::latest::prelude::*;
use xcm_builder::{
	AccountId32Aliases, AllowKnownQueryResponses, AllowSubscriptionsFrom,
	AllowTopLevelPaidExecutionFrom, AllowUnpaidExecutionFrom, ChildParachainAsNative,
	ChildParachainConvertsVia, ChildSystemParachainAsSuperuser,
	CurrencyAdapter as XcmCurrencyAdapter, IsChildSystemParachain, IsConcrete,
	SignedAccountId32AsNative, SignedToAccountId32, SovereignSignedViaLocation, TakeWeightCredit,
	UsingComponents, WeightInfoBounds,
};
use xcm_executor::XcmExecutor;

parameter_types! {
	pub const TokenLocation: MultiLocation = Here.into_location();
	pub const ThisNetwork: NetworkId = Westend;
	pub UniversalLocation: InteriorMultiLocation = ThisNetwork::get().into();
	pub CheckAccount: AccountId = XcmPallet::check_account();
}

pub type LocationConverter =
	(ChildParachainConvertsVia<ParaId, AccountId>, AccountId32Aliases<ThisNetwork, AccountId>);

pub type LocalAssetTransactor = XcmCurrencyAdapter<
	// Use this currency:
	Balances,
	// Use this currency when it is a fungible asset matching the given location or name:
	IsConcrete<TokenLocation>,
	// We can convert the MultiLocations with our converter above:
	LocationConverter,
	// Our chain's account ID type (we can't get away without mentioning it explicitly):
	AccountId,
	// It's a native asset so we keep track of the teleports to maintain total issuance.
	CheckAccount,
>;

type LocalOriginConverter = (
	SovereignSignedViaLocation<LocationConverter, Origin>,
	ChildParachainAsNative<parachains_origin::Origin, Origin>,
	SignedAccountId32AsNative<ThisNetwork, Origin>,
	ChildSystemParachainAsSuperuser<ParaId, Origin>,
);

/// The XCM router. When we want to send an XCM message, we use this type. It amalgamates all of our
/// individual routers.
pub type XcmRouter = (
	// Only one router so far - use DMP to communicate with child parachains.
	xcm_sender::ChildParachainRouter<Runtime, XcmPallet, ()>,
);

parameter_types! {
<<<<<<< HEAD
	pub const Westmint: MultiLocation = Parachain(1000).into_location();
	pub const Encointer: MultiLocation = Parachain(1001).into_location();
	pub const Wnd: MultiAssetFilter = Wild(AllOf { fun: WildFungible, id: Concrete(TokenLocation::get()) });
	pub const WndForWestmint: (MultiAssetFilter, MultiLocation) = (Wnd::get(), Westmint::get());
	pub const WndForEncointer: (MultiAssetFilter, MultiLocation) = (Wnd::get(), Encointer::get());
=======
	pub const Westmint: MultiLocation = Parachain(1000).into();
	pub const Encointer: MultiLocation = Parachain(1001).into();
	pub const Collectives: MultiLocation = Parachain(1002).into();
	pub const WestendForWestmint: (MultiAssetFilter, MultiLocation) =
		(Wild(AllOf { fun: WildFungible, id: Concrete(WndLocation::get()) }), Westmint::get());
	pub const WestendForEncointer: (MultiAssetFilter, MultiLocation) =
		(Wild(AllOf { fun: WildFungible, id: Concrete(WndLocation::get()) }), Encointer::get());
	pub const WestendForCollectives: (MultiAssetFilter, MultiLocation) =
		(Wild(AllOf { fun: WildFungible, id: Concrete(WndLocation::get()) }), Collectives::get());
>>>>>>> 4863d0a3
	pub const MaxInstructions: u32 = 100;
	pub const MaxAssetsIntoHolding: u32 = 64;
}
<<<<<<< HEAD
pub type TrustedTeleporters =
	(xcm_builder::Case<WndForWestmint>, xcm_builder::Case<WndForEncointer>);
=======
pub type TrustedTeleporters = (
	xcm_builder::Case<WestendForWestmint>,
	xcm_builder::Case<WestendForEncointer>,
	xcm_builder::Case<WestendForCollectives>,
);
>>>>>>> 4863d0a3

/// The barriers one of which must be passed for an XCM message to be executed.
pub type Barrier = (
	// Weight that is paid for may be consumed.
	TakeWeightCredit,
	// If the message is one that immediately attemps to pay for execution, then allow it.
	AllowTopLevelPaidExecutionFrom<Everything>,
	// Messages coming from system parachains need not pay for execution.
	AllowUnpaidExecutionFrom<IsChildSystemParachain<ParaId>>,
	// Expected responses are OK.
	AllowKnownQueryResponses<XcmPallet>,
	// Subscriptions for version tracking are OK.
	AllowSubscriptionsFrom<Everything>,
);

pub struct XcmConfig;
impl xcm_executor::Config for XcmConfig {
	type Call = Call;
	type XcmSender = XcmRouter;
	type AssetTransactor = LocalAssetTransactor;
	type OriginConverter = LocalOriginConverter;
	type IsReserve = ();
	type IsTeleporter = TrustedTeleporters;
	type UniversalLocation = UniversalLocation;
	type Barrier = Barrier;
	type Weigher = WeightInfoBounds<weights::xcm::WestendXcmWeight<Call>, Call, MaxInstructions>;
	type Trader =
		UsingComponents<WeightToFee, TokenLocation, AccountId, Balances, ToAuthor<Runtime>>;
	type ResponseHandler = XcmPallet;
	type AssetTrap = XcmPallet;
	type AssetLocker = ();
	type AssetExchanger = ();
	type AssetClaims = XcmPallet;
	type SubscriptionService = XcmPallet;
	type PalletInstancesInfo = AllPalletsWithSystem;
	type MaxAssetsIntoHolding = MaxAssetsIntoHolding;
	type FeeManager = ();
	type MessageExporter = ();
	type UniversalAliases = Nothing;
	type CallDispatcher = Call;
}

/// Type to convert an `Origin` type value into a `MultiLocation` value which represents an interior location
/// of this chain.
pub type LocalOriginToLocation = (
	// And a usual Signed origin to be used in XCM as a corresponding AccountId32
	SignedToAccountId32<Origin, AccountId, ThisNetwork>,
);

impl pallet_xcm::Config for Runtime {
	type Event = Event;
	type SendXcmOrigin = xcm_builder::EnsureXcmOrigin<Origin, LocalOriginToLocation>;
	type XcmRouter = XcmRouter;
	// Anyone can execute XCM messages locally...
	type ExecuteXcmOrigin = xcm_builder::EnsureXcmOrigin<Origin, LocalOriginToLocation>;
	// ...but they must match our filter, which rejects everything.
	type XcmExecuteFilter = Nothing;
	type XcmExecutor = XcmExecutor<XcmConfig>;
	type XcmTeleportFilter = Everything;
	type XcmReserveTransferFilter = Everything;
	type Weigher = WeightInfoBounds<weights::xcm::WestendXcmWeight<Call>, Call, MaxInstructions>;
	type UniversalLocation = UniversalLocation;
	type Origin = Origin;
	type Call = Call;
	const VERSION_DISCOVERY_QUEUE_SIZE: u32 = 100;
	type AdvertisedXcmVersion = pallet_xcm::CurrentXcmVersion;
	type Currency = Balances;
	type CurrencyMatcher = IsConcrete<TokenLocation>;
	type TrustedLockers = ();
	type SovereignAccountOf = LocationConverter;
	type MaxLockers = frame_support::traits::ConstU32<8>;
}<|MERGE_RESOLUTION|>--- conflicted
+++ resolved
@@ -74,36 +74,21 @@
 );
 
 parameter_types! {
-<<<<<<< HEAD
 	pub const Westmint: MultiLocation = Parachain(1000).into_location();
 	pub const Encointer: MultiLocation = Parachain(1001).into_location();
+	pub const Collectives: MultiLocation = Parachain(1002).into_location();
 	pub const Wnd: MultiAssetFilter = Wild(AllOf { fun: WildFungible, id: Concrete(TokenLocation::get()) });
 	pub const WndForWestmint: (MultiAssetFilter, MultiLocation) = (Wnd::get(), Westmint::get());
 	pub const WndForEncointer: (MultiAssetFilter, MultiLocation) = (Wnd::get(), Encointer::get());
-=======
-	pub const Westmint: MultiLocation = Parachain(1000).into();
-	pub const Encointer: MultiLocation = Parachain(1001).into();
-	pub const Collectives: MultiLocation = Parachain(1002).into();
-	pub const WestendForWestmint: (MultiAssetFilter, MultiLocation) =
-		(Wild(AllOf { fun: WildFungible, id: Concrete(WndLocation::get()) }), Westmint::get());
-	pub const WestendForEncointer: (MultiAssetFilter, MultiLocation) =
-		(Wild(AllOf { fun: WildFungible, id: Concrete(WndLocation::get()) }), Encointer::get());
-	pub const WestendForCollectives: (MultiAssetFilter, MultiLocation) =
-		(Wild(AllOf { fun: WildFungible, id: Concrete(WndLocation::get()) }), Collectives::get());
->>>>>>> 4863d0a3
+	pub const WndForCollectives: (MultiAssetFilter, MultiLocation) = (Wnd::get(), Collectives::get());
 	pub const MaxInstructions: u32 = 100;
 	pub const MaxAssetsIntoHolding: u32 = 64;
 }
-<<<<<<< HEAD
-pub type TrustedTeleporters =
-	(xcm_builder::Case<WndForWestmint>, xcm_builder::Case<WndForEncointer>);
-=======
 pub type TrustedTeleporters = (
-	xcm_builder::Case<WestendForWestmint>,
-	xcm_builder::Case<WestendForEncointer>,
-	xcm_builder::Case<WestendForCollectives>,
+	xcm_builder::Case<WndForWestmint>,
+	xcm_builder::Case<WndForEncointer>,
+	xcm_builder::Case<WndForCollectives>,
 );
->>>>>>> 4863d0a3
 
 /// The barriers one of which must be passed for an XCM message to be executed.
 pub type Barrier = (

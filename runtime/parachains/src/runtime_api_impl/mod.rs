// Copyright 2020 Parity Technologies (UK) Ltd.
// This file is part of Polkadot.

// Polkadot is free software: you can redistribute it and/or modify
// it under the terms of the GNU General Public License as published by
// the Free Software Foundation, either version 3 of the License, or
// (at your option) any later version.

// Polkadot is distributed in the hope that it will be useful,
// but WITHOUT ANY WARRANTY; without even the implied warranty of
// MERCHANTABILITY or FITNESS FOR A PARTICULAR PURPOSE.  See the
// GNU General Public License for more details.

// You should have received a copy of the GNU General Public License
// along with Polkadot.  If not, see <http://www.gnu.org/licenses/>.

//! Runtime API implementations for Parachains.
//!
//! These are exposed as different modules using different sets of primitives.
//! At the moment there is a v2 module for the current stable api and
//! vstaging module for all staging methods.
//! When new version of the stable api is released it will be based on v2 and
//! will contain methods from vstaging.
//! The promotion consists of the following steps:
//! 1. Bump the version of the stable module (e.g. v2 becomes v3)
//! 2. Move methods from vstaging to v3. The new stable version should include
//!    all methods from vstaging tagged with the new version number (e.g. all
//!    v3 methods).
pub mod v2;
<<<<<<< HEAD

#[cfg(feature = "vstaging")]
=======
>>>>>>> 7ed73458
pub mod vstaging;<|MERGE_RESOLUTION|>--- conflicted
+++ resolved
@@ -27,9 +27,4 @@
 //!    all methods from vstaging tagged with the new version number (e.g. all
 //!    v3 methods).
 pub mod v2;
-<<<<<<< HEAD
-
-#[cfg(feature = "vstaging")]
-=======
->>>>>>> 7ed73458
 pub mod vstaging;
// Copyright 2020 Parity Technologies (UK) Ltd.
// This file is part of Polkadot.

// Polkadot is free software: you can redistribute it and/or modify
// it under the terms of the GNU General Public License as published by
// the Free Software Foundation, either version 3 of the License, or
// (at your option) any later version.

// Polkadot is distributed in the hope that it will be useful,
// but WITHOUT ANY WARRANTY; without even the implied warranty of
// MERCHANTABILITY or FITNESS FOR A PARTICULAR PURPOSE.  See the
// GNU General Public License for more details.

// You should have received a copy of the GNU General Public License
// along with Polkadot.  If not, see <http://www.gnu.org/licenses/>.

//! Provides glue code over the scheduler and inclusion modules, and accepting
//! one inherent per block that can include new para candidates and bitfields.
//!
//! Unlike other modules in this crate, it does not need to be initialized by the initializer,
//! as it has no initialization logic and its finalization logic depends only on the details of
//! this module.

use crate::{
	configuration,
	disputes::{DisputesHandler, VerifyDisputeSignatures},
	inclusion,
	inclusion::{CandidateCheckContext, FullCheck},
	initializer,
	scheduler::{self, CoreAssignment, FreedReason},
	shared, ump, ParaId,
};
use bitvec::prelude::BitVec;
use frame_support::{
	inherent::{InherentData, InherentIdentifier, MakeFatalError, ProvideInherent},
	pallet_prelude::*,
	traits::Randomness,
};
use frame_system::pallet_prelude::*;
use pallet_babe::{self, CurrentBlockRandomness};
use primitives::v1::{
	BackedCandidate, CandidateHash, CheckedDisputeStatementSet, CoreIndex, DisputeStatementSet,
	InherentData as ParachainsInherentData, MultiDisputeStatementSet, ScrapedOnChainVotes,
	SessionIndex, SigningContext, UncheckedSignedAvailabilityBitfield,
	UncheckedSignedAvailabilityBitfields, ValidatorId, ValidatorIndex,
	PARACHAINS_INHERENT_IDENTIFIER,
};
use rand::{seq::SliceRandom, SeedableRng};

use scale_info::TypeInfo;
use sp_runtime::traits::{Header as HeaderT, One};
use sp_std::{
	cmp::Ordering,
	collections::{btree_map::BTreeMap, btree_set::BTreeSet},
	prelude::*,
	vec::Vec,
};

use polkadot_runtime_metrics::{Counter, CounterVec};
mod misc;
mod weights;

pub use self::{
	misc::IndexedRetain,
	weights::{
		backed_candidate_weight, backed_candidates_weight, dispute_statement_set_weight,
		multi_dispute_statement_sets_weight, paras_inherent_total_weight, signed_bitfields_weight,
		TestWeightInfo, WeightInfo,
	},
};

#[cfg(feature = "runtime-benchmarks")]
mod benchmarking;

#[cfg(test)]
mod tests;

const LOG_TARGET: &str = "runtime::inclusion-inherent";

/// A bitfield concerning concluded disputes for candidates
/// associated to the core index equivalent to the bit position.
#[derive(Default, PartialEq, Eq, Clone, Encode, Decode, RuntimeDebug, TypeInfo)]
pub(crate) struct DisputedBitfield(pub(crate) BitVec<bitvec::order::Lsb0, u8>);

impl From<BitVec<bitvec::order::Lsb0, u8>> for DisputedBitfield {
	fn from(inner: BitVec<bitvec::order::Lsb0, u8>) -> Self {
		Self(inner)
	}
}

#[cfg(test)]
impl DisputedBitfield {
	/// Create a new bitfield, where each bit is set to `false`.
	pub fn zeros(n: usize) -> Self {
		Self::from(BitVec::<bitvec::order::Lsb0, u8>::repeat(false, n))
	}
}

pub use pallet::*;

#[frame_support::pallet]
pub mod pallet {
	use super::*;

	#[pallet::pallet]
	#[pallet::generate_store(pub(super) trait Store)]
	pub struct Pallet<T>(_);

	#[pallet::config]
	#[pallet::disable_frame_system_supertrait_check]
	pub trait Config:
		inclusion::Config + scheduler::Config + initializer::Config + pallet_babe::Config
	{
		/// Weight information for extrinsics in this pallet.
		type WeightInfo: WeightInfo;
	}

	#[pallet::error]
	pub enum Error<T> {
		/// Inclusion inherent called more than once per block.
		TooManyInclusionInherents,
		/// The hash of the submitted parent header doesn't correspond to the saved block hash of
		/// the parent.
		InvalidParentHeader,
		/// Disputed candidate that was concluded invalid.
		CandidateConcludedInvalid,
		/// The data given to the inherent will result in an overweight block.
		InherentOverweight,
	}

	/// Whether the paras inherent was included within this block.
	///
	/// The `Option<()>` is effectively a `bool`, but it never hits storage in the `None` variant
	/// due to the guarantees of FRAME's storage APIs.
	///
	/// If this is `None` at the end of the block, we panic and render the block invalid.
	#[pallet::storage]
	pub(crate) type Included<T> = StorageValue<_, ()>;

	/// Scraped on chain data for extracting resolved disputes as well as backing votes.
	#[pallet::storage]
	#[pallet::getter(fn on_chain_votes)]
	pub(crate) type OnChainVotes<T: Config> = StorageValue<_, ScrapedOnChainVotes<T::Hash>>;

	#[pallet::hooks]
	impl<T: Config> Hooks<BlockNumberFor<T>> for Pallet<T> {
		fn on_initialize(_: T::BlockNumber) -> Weight {
			T::DbWeight::get().reads_writes(1, 1) // in `on_finalize`.
		}

		fn on_finalize(_: T::BlockNumber) {
			if Included::<T>::take().is_none() {
				panic!("Bitfields and heads must be included every block");
			}
		}
	}

	#[pallet::inherent]
	impl<T: Config> ProvideInherent for Pallet<T> {
		type Call = Call<T>;
		type Error = MakeFatalError<()>;
		const INHERENT_IDENTIFIER: InherentIdentifier = PARACHAINS_INHERENT_IDENTIFIER;

		fn create_inherent(data: &InherentData) -> Option<Self::Call> {
			let inherent_data = Self::create_inherent_inner(data)?;
			// Sanity check: session changes can invalidate an inherent,
			// and we _really_ don't want that to happen.
			// See <https://github.com/paritytech/polkadot/issues/1327>

			// Calling `Self::enter` here is a safe-guard, to avoid any discrepancy between on-chain checks
			// (`enter`) and the off-chain checks by the block author (this function). Once we are confident
			// in all the logic in this module this check should be removed to optimize performance.

			let inherent_data = match Self::enter_inner(inherent_data.clone(), FullCheck::Skip) {
				Ok(_) => inherent_data,
				Err(err) => {
					log::error!(
						target: LOG_TARGET,
						"dropping paras inherent data because they produced \
							an invalid paras inherent: {:?}",
						err.error,
					);

					ParachainsInherentData {
						bitfields: Vec::new(),
						backed_candidates: Vec::new(),
						disputes: Vec::new(),
						parent_header: inherent_data.parent_header,
					}
				},
			};

			Some(Call::enter { data: inherent_data })
		}

		fn is_inherent(call: &Self::Call) -> bool {
			matches!(call, Call::enter { .. })
		}
	}

	/// Collect all freed cores based on storage data. (i.e. append cores freed from timeouts to
	/// the given `freed_concluded`).
	///
	/// The parameter `freed_concluded` contains all core indicies that became
	/// free due to candidate that became available.
	pub(crate) fn collect_all_freed_cores<T, I>(
		freed_concluded: I,
	) -> BTreeMap<CoreIndex, FreedReason>
	where
		I: core::iter::IntoIterator<Item = (CoreIndex, CandidateHash)>,
		T: Config,
	{
		// Handle timeouts for any availability core work.
		let availability_pred = <scheduler::Pallet<T>>::availability_timeout_predicate();
		let freed_timeout = if let Some(pred) = availability_pred {
			<inclusion::Pallet<T>>::collect_pending(pred)
		} else {
			Vec::new()
		};

		// Schedule paras again, given freed cores, and reasons for freeing.
		let freed = freed_concluded
			.into_iter()
			.map(|(c, _hash)| (c, FreedReason::Concluded))
			.chain(freed_timeout.into_iter().map(|c| (c, FreedReason::TimedOut)))
			.collect::<BTreeMap<CoreIndex, FreedReason>>();
		freed
	}

	#[pallet::call]
	impl<T: Config> Pallet<T> {
		/// Enter the paras inherent. This will process bitfields and backed candidates.
		#[pallet::weight((
			paras_inherent_total_weight::<T>(
				data.backed_candidates.as_slice(),
				data.bitfields.as_slice(),
				data.disputes.as_slice(),
			),
			DispatchClass::Mandatory,
		))]
		pub fn enter(
			origin: OriginFor<T>,
			data: ParachainsInherentData<T::Header>,
		) -> DispatchResultWithPostInfo {
			ensure_none(origin)?;

			ensure!(!Included::<T>::exists(), Error::<T>::TooManyInclusionInherents);
			Included::<T>::set(Some(()));

			Self::enter_inner(data, FullCheck::Yes)
		}
	}
}

impl<T: Config> Pallet<T> {
	pub(crate) fn enter_inner(
		data: ParachainsInherentData<T::Header>,
		full_check: FullCheck,
	) -> DispatchResultWithPostInfo {
		let ParachainsInherentData {
			bitfields: mut signed_bitfields,
			mut backed_candidates,
			parent_header,
			mut disputes,
		} = data;
		#[cfg(feature = "runtime-metrics")]
		sp_io::init_tracing();

		let mut weight_metric = CounterVec::new(
			"parachain_inherent_data_weight",
			"Inherent data weight before and after filtering",
			&["when"],
		);

		let mut bitfields_processed_metric = Counter::new(
			"parachain_inherent_data_bitfields_processed",
			"Counts the number of bitfields processed in `enter_inner`.",
		);

		let mut candidates_processed_metric = CounterVec::new(
			"parachain_inherent_data_candidates_processed",
			"Counts the number of parachain block candidates processed in `enter_inner`.",
			&["category"],
		);

		let mut dispute_sets_processed_metric = CounterVec::new(
			"parachain_inherent_data_dispute_sets_processed",
			"Counts the number of dispute statements sets processed in `enter_inner`.",
			&["category"],
		);

		let mut disputes_included_metric = Counter::new(
			"parachain_inherent_data_disputes_included",
			"Counts the number of dispute statements sets included in a block in `enter_inner`.",
		);

		log::debug!(
			target: LOG_TARGET,
			"[enter_inner] parent_header={:?} bitfields.len(): {}, backed_candidates.len(): {}, disputes.len(): {}",
			parent_header.hash(),
			signed_bitfields.len(),
			backed_candidates.len(),
			disputes.len()
		);

		// Check that the submitted parent header indeed corresponds to the previous block hash.
		let parent_hash = <frame_system::Pallet<T>>::parent_hash();
		ensure!(
			parent_header.hash().as_ref() == parent_hash.as_ref(),
			Error::<T>::InvalidParentHeader,
		);

		let now = <frame_system::Pallet<T>>::block_number();

		let candidates_weight = backed_candidates_weight::<T>(&backed_candidates);
		let bitfields_weight = signed_bitfields_weight::<T>(signed_bitfields.len());

		// Sorting is assumed later on.
		if let Err(_) = T::DisputesHandler::deduplicate_and_sort_dispute_data(&mut disputes) {
			log::debug!(target: LOG_TARGET, "Found duplicate statement sets, retaining the first");
		}

		let disputes_weight = multi_dispute_statement_sets_weight::<T, _, _>(&disputes);

		let max_block_weight = <T as frame_system::Config>::BlockWeights::get().max_block;

<<<<<<< HEAD
		let entropy = compute_entropy::<T>(parent_hash);
		let mut rng = rand_chacha::ChaChaRng::from_seed(entropy.into());
=======
		weight_metric
			.with_label_values(&["before-filter"])
			.inc_by(candidate_weight + bitfields_weight + disputes_weight);
>>>>>>> 7e36d17b

		// Potentially trim inherent data to ensure processing will be within weight limits
		let (checked_disputes, total_consumed_weight) = {
			if candidates_weight
				.saturating_add(bitfields_weight)
				.saturating_add(disputes_weight) >
				max_block_weight
			{
				// Don't mess around, this should have been done by the block producer/author:
				// If the total weight is over the max block weight, first try clearing backed
				// candidates and bitfields.
				backed_candidates.clear();
				signed_bitfields.clear();
			}

			let config = <configuration::Pallet<T>>::config();
			let max_spam_slots = config.dispute_max_spam_slots;
			let post_conclusion_acceptance_period =
				config.dispute_post_conclusion_acceptance_period;

			let verify_dispute_sigs = if let FullCheck::Yes = full_check {
				VerifyDisputeSignatures::Yes
			} else {
				VerifyDisputeSignatures::Skip
			};

			// if disputes are by themselves overweight already, trim the disputes.
			let (checked_disputes, checked_disputes_weight) = limit_and_sanitize_disputes::<T, _>(
				disputes,
				move |set| {
					T::DisputesHandler::filter_dispute_data(
						set,
						max_spam_slots,
						post_conclusion_acceptance_period,
						verify_dispute_sigs,
					)
				},
				max_block_weight,
				&mut rng,
			);
			(checked_disputes, checked_disputes_weight)
		};

		let expected_bits = <scheduler::Pallet<T>>::availability_cores().len();

		// Handle disputes logic.
		let current_session = <shared::Pallet<T>>::session_index();
		let disputed_bitfield = {
			let new_current_dispute_sets: Vec<_> = checked_disputes
				.iter()
				.map(AsRef::as_ref)
				.filter(|s| s.session == current_session)
				.map(|s| (s.session, s.candidate_hash))
				.collect();

			// Note that `provide_multi_dispute_data` will iterate and import each
			// dispute; so the input here must be reasonably bounded.
<<<<<<< HEAD
			let _ = T::DisputesHandler::provide_multi_dispute_data(checked_disputes.clone())?;
=======
			let _ = T::DisputesHandler::provide_multi_dispute_data(disputes.clone())?;
			dispute_sets_processed_metric
				.with_label_values(&["imported"])
				.inc_by(disputes.len() as u64);

>>>>>>> 7e36d17b
			if T::DisputesHandler::is_frozen() {
				// Relay chain freeze, at this point we will not include any parachain blocks.
				dispute_sets_processed_metric.with_label_values(&["frozen"]).inc();

				// The relay chain we are currently on is invalid. Proceed no further on parachains.
				return Ok(Some(total_consumed_weight).into())
			}

			// Process the dispute sets of the current session.
			dispute_sets_processed_metric
				.with_label_values(&["current"])
				.inc_by(new_current_dispute_sets.len() as u64);

			let mut freed_disputed = if !new_current_dispute_sets.is_empty() {
				let concluded_invalid_disputes = new_current_dispute_sets
					.iter()
					.filter(|(session, candidate)| {
						T::DisputesHandler::concluded_invalid(*session, *candidate)
					})
					.map(|(_, candidate)| *candidate)
					.collect::<BTreeSet<CandidateHash>>();

				// Count invalid dispute sets.
				dispute_sets_processed_metric
					.with_label_values(&["concluded_invalid"])
					.inc_by(concluded_invalid_disputes.len() as u64);

				let freed_disputed: Vec<_> =
					<inclusion::Pallet<T>>::collect_disputed(&concluded_invalid_disputes)
						.into_iter()
						.map(|core| (core, FreedReason::Concluded))
						.collect();

				freed_disputed
			} else {
				Vec::new()
			};

			// Create a bit index from the set of core indices where each index corresponds to
			// a core index that was freed due to a dispute.
			let disputed_bitfield = create_disputed_bitfield(
				expected_bits,
				freed_disputed.iter().map(|(core_index, _)| core_index),
			);

			if !freed_disputed.is_empty() {
				// unstable sort is fine, because core indices are unique
				// i.e. the same candidate can't occupy 2 cores at once.
				freed_disputed.sort_unstable_by_key(|pair| pair.0); // sort by core index
				<scheduler::Pallet<T>>::free_cores(freed_disputed);
			}

			disputed_bitfield
		};

		bitfields_processed_metric.inc_by(signed_bitfields.len() as u64);
		// Process new availability bitfields, yielding any availability cores whose
		// work has now concluded.
		let freed_concluded = <inclusion::Pallet<T>>::process_bitfields(
			expected_bits,
			signed_bitfields,
			disputed_bitfield,
			<scheduler::Pallet<T>>::core_para,
			full_check,
		);

		// Inform the disputes module of all included candidates.
		for (_, candidate_hash) in &freed_concluded {
			T::DisputesHandler::note_included(current_session, *candidate_hash, now);
		}

		candidates_processed_metric
			.with_label_values(&["included"])
			.inc_by(freed_concluded.len() as u64);
		let freed = collect_all_freed_cores::<T, _>(freed_concluded.iter().cloned());

		<scheduler::Pallet<T>>::clear();
		<scheduler::Pallet<T>>::schedule(freed, now);

		candidates_processed_metric
			.with_label_values(&["total"])
			.inc_by(backed_candidates.len() as u64);
		let scheduled = <scheduler::Pallet<T>>::scheduled();
		let backed_candidates = sanitize_backed_candidates::<T, _>(
			parent_hash,
			backed_candidates,
			move |_candidate_index: usize, backed_candidate: &BackedCandidate<T::Hash>| -> bool {
				<T>::DisputesHandler::concluded_invalid(current_session, backed_candidate.hash())
				// `fn process_candidates` does the verification checks
			},
			&scheduled[..],
		);
		candidates_processed_metric
			.with_label_values(&["sanitized"])
			.inc_by(backed_candidates.len() as u64);

		// Process backed candidates according to scheduled cores.
		let parent_storage_root = parent_header.state_root().clone();
		let inclusion::ProcessedCandidates::<<T::Header as HeaderT>::Hash> {
			core_indices: occupied,
			candidate_receipt_with_backing_validator_indices,
		} = <inclusion::Pallet<T>>::process_candidates(
			parent_storage_root,
			backed_candidates,
			scheduled,
			<scheduler::Pallet<T>>::group_validators,
			full_check,
		)?;

<<<<<<< HEAD
		let disputes = checked_disputes.into_iter().map(|x| x.into()).collect::<Vec<_>>();
=======
		disputes_included_metric.inc_by(disputes.len() as u64);
>>>>>>> 7e36d17b

		// The number of disputes included in a block is
		// limited by the weight as well as the number of candidate blocks.
		OnChainVotes::<T>::put(ScrapedOnChainVotes::<<T::Header as HeaderT>::Hash> {
			session: current_session,
			backing_validators_per_candidate: candidate_receipt_with_backing_validator_indices,
			disputes,
		});

		// Note which of the scheduled cores were actually occupied by a backed candidate.
		<scheduler::Pallet<T>>::occupied(&occupied);

		// Give some time slice to dispatch pending upward messages.
		// this is max config.ump_service_total_weight
		let _ump_weight = <ump::Pallet<T>>::process_pending_upward_messages();

<<<<<<< HEAD
		Ok(Some(total_consumed_weight).into())
=======
		weight_metric.with_label_values(&vec!["after-filter"]).inc_by(total_weight);

		Ok(Some(total_weight).into())
>>>>>>> 7e36d17b
	}
}

impl<T: Config> Pallet<T> {
	/// Create the `ParachainsInherentData` that gets passed to [`Self::enter`] in [`Self::create_inherent`].
	/// This code is pulled out of [`Self::create_inherent`] so it can be unit tested.
	fn create_inherent_inner(data: &InherentData) -> Option<ParachainsInherentData<T::Header>> {
		let ParachainsInherentData::<T::Header> {
			bitfields,
			backed_candidates,
			mut disputes,
			parent_header,
		} = match data.get_data(&Self::INHERENT_IDENTIFIER) {
			Ok(Some(d)) => d,
			Ok(None) => return None,
			Err(_) => {
				log::warn!(target: LOG_TARGET, "ParachainsInherentData failed to decode");
				return None
			},
		};

		log::debug!(
			target: LOG_TARGET,
			"[create_inherent_inner] bitfields.len(): {}, backed_candidates.len(): {}, disputes.len() {}",
			bitfields.len(),
			backed_candidates.len(),
			disputes.len()
		);

		let parent_hash = <frame_system::Pallet<T>>::parent_hash();

		if parent_hash != parent_header.hash() {
			log::warn!(
				target: LOG_TARGET,
				"ParachainsInherentData references a different parent header hash than frame"
			);
			return None
		}

		let current_session = <shared::Pallet<T>>::session_index();
		let expected_bits = <scheduler::Pallet<T>>::availability_cores().len();
		let validator_public = shared::Pallet::<T>::active_validator_keys();
		let max_block_weight = <T as frame_system::Config>::BlockWeights::get().max_block;

		let entropy = compute_entropy::<T>(parent_hash);
		let mut rng = rand_chacha::ChaChaRng::from_seed(entropy.into());

		// Filter out duplicates and continue.
		if let Err(_) = T::DisputesHandler::deduplicate_and_sort_dispute_data(&mut disputes) {
			log::debug!(target: LOG_TARGET, "Found duplicate statement sets, retaining the first");
		}

		let config = <configuration::Pallet<T>>::config();
		let max_spam_slots = config.dispute_max_spam_slots;
		let post_conclusion_acceptance_period = config.dispute_post_conclusion_acceptance_period;

		let (
			mut backed_candidates,
			mut bitfields,
			checked_disputes_sets,
			checked_disputes_sets_consumed_weight,
		) = frame_support::storage::with_transaction(|| {
			let dispute_statement_set_valid = move |set: DisputeStatementSet| {
				T::DisputesHandler::filter_dispute_data(
					set,
					max_spam_slots,
					post_conclusion_acceptance_period,
					// A further optimization would be to skip
					// signature checks here as well, since the
					// `DisputeCoordinator` on the node side only forwards
					// valid dispute statement sets.
					VerifyDisputeSignatures::Yes,
				)
			};

			// Limit the disputes first, since the following statements depend on the votes include here.
			let (checked_disputes_sets, checked_disputes_sets_consumed_weight) =
				limit_and_sanitize_disputes::<T, _>(
					disputes,
					dispute_statement_set_valid,
					max_block_weight,
					&mut rng,
				);

			// we don't care about fresh or not disputes
			// this writes them to storage, so let's query it via those means
			// if this fails for whatever reason, that's ok
			let _ = T::DisputesHandler::provide_multi_dispute_data(checked_disputes_sets.clone())
				.map_err(|e| {
					log::warn!(target: LOG_TARGET, "MultiDisputesData failed to update: {:?}", e);
					e
				});

			// Contains the disputes that are concluded in the current session only,
			// since these are the only ones that are relevant for the occupied cores
			// and lightens the load on `collect_disputed` significantly.
			// Cores can't be occupied with candidates of the previous sessions, and only
			// things with new votes can have just concluded. We only need to collect
			// cores with disputes that conclude just now, because disputes that
			// concluded longer ago have already had any corresponding cores cleaned up.
			let current_concluded_invalid_disputes = checked_disputes_sets
				.iter()
				.map(AsRef::as_ref)
				.filter(|dss| dss.session == current_session)
				.map(|dss| (dss.session, dss.candidate_hash))
				.filter(|(session, candidate)| {
					<T>::DisputesHandler::concluded_invalid(*session, *candidate)
				})
				.map(|(_session, candidate)| candidate)
				.collect::<BTreeSet<CandidateHash>>();

			// All concluded invalid disputes, that are relevant for the set of candidates
			// the inherent provided.
			let concluded_invalid_disputes = backed_candidates
				.iter()
				.map(|backed_candidate| backed_candidate.hash())
				.filter(|candidate| {
					<T>::DisputesHandler::concluded_invalid(current_session, *candidate)
				})
				.collect::<BTreeSet<CandidateHash>>();

			let mut freed_disputed: Vec<_> =
				<inclusion::Pallet<T>>::collect_disputed(&current_concluded_invalid_disputes)
					.into_iter()
					.map(|core| (core, FreedReason::Concluded))
					.collect();

			let disputed_bitfield =
				create_disputed_bitfield(expected_bits, freed_disputed.iter().map(|(x, _)| x));

			if !freed_disputed.is_empty() {
				// unstable sort is fine, because core indices are unique
				// i.e. the same candidate can't occupy 2 cores at once.
				freed_disputed.sort_unstable_by_key(|pair| pair.0); // sort by core index
				<scheduler::Pallet<T>>::free_cores(freed_disputed.clone());
			}

			// The following 3 calls are equiv to a call to `process_bitfields`
			// but we can retain access to `bitfields`.
			let bitfields = sanitize_bitfields::<T>(
				bitfields,
				disputed_bitfield,
				expected_bits,
				parent_hash,
				current_session,
				&validator_public[..],
				FullCheck::Yes,
			);

			let freed_concluded =
				<inclusion::Pallet<T>>::update_pending_availability_and_get_freed_cores::<_, false>(
					expected_bits,
					&validator_public[..],
					bitfields.clone(),
					<scheduler::Pallet<T>>::core_para,
				);

			let freed = collect_all_freed_cores::<T, _>(freed_concluded.iter().cloned());

			<scheduler::Pallet<T>>::clear();
			let now = <frame_system::Pallet<T>>::block_number();
			<scheduler::Pallet<T>>::schedule(freed, now);

			let scheduled = <scheduler::Pallet<T>>::scheduled();

			let relay_parent_number = now - One::one();

			let check_ctx = CandidateCheckContext::<T>::new(now, relay_parent_number);
			let backed_candidates = sanitize_backed_candidates::<T, _>(
				parent_hash,
				backed_candidates,
				move |candidate_idx: usize,
				      backed_candidate: &BackedCandidate<<T as frame_system::Config>::Hash>|
				      -> bool {
					// never include a concluded-invalid candidate
					concluded_invalid_disputes.contains(&backed_candidate.hash()) ||
							// Instead of checking the candidates with code upgrades twice
							// move the checking up here and skip it in the training wheels fallback.
							// That way we avoid possible duplicate checks while assuring all
							// backed candidates fine to pass on.
							check_ctx
								.verify_backed_candidate(parent_hash, candidate_idx, backed_candidate)
								.is_err()
				},
				&scheduled[..],
			);

			frame_support::storage::TransactionOutcome::Rollback((
				// filtered backed candidates
				backed_candidates,
				// filtered bitfields
				bitfields,
				// checked disputes sets
				checked_disputes_sets,
				checked_disputes_sets_consumed_weight,
			))
		});

		// Assure the maximum block weight is adhered, by limiting bitfields and backed
		// candidates. Dispute statement sets were already limited before.
		let actual_weight = apply_weight_limit::<T>(
			&mut backed_candidates,
			&mut bitfields,
			max_block_weight.saturating_sub(checked_disputes_sets_consumed_weight),
			&mut rng,
		);

		if actual_weight > max_block_weight {
			log::warn!(target: LOG_TARGET, "Post weight limiting weight is still too large.");
		}

		let disputes = checked_disputes_sets
			.into_iter()
			.map(|checked| checked.into())
			.collect::<Vec<_>>();

		Some(ParachainsInherentData::<T::Header> {
			bitfields,
			backed_candidates,
			disputes,
			parent_header,
		})
	}
}

/// Derive a bitfield from dispute
pub(super) fn create_disputed_bitfield<'a, I>(
	expected_bits: usize,
	freed_cores: I,
) -> DisputedBitfield
where
	I: 'a + IntoIterator<Item = &'a CoreIndex>,
{
	let mut bitvec = BitVec::repeat(false, expected_bits);
	for core_idx in freed_cores {
		let core_idx = core_idx.0 as usize;
		if core_idx < expected_bits {
			bitvec.set(core_idx, true);
		}
	}
	DisputedBitfield::from(bitvec)
}

/// Select a random subset, with preference for certain indices.
///
/// Adds random items to the set until all candidates
/// are tried or the remaining weight is depleted.
///
/// Returns the weight of all selected items from `selectables`
/// as well as their indices in ascending order.
fn random_sel<X, F: Fn(&X) -> Weight>(
	rng: &mut rand_chacha::ChaChaRng,
	selectables: Vec<X>,
	mut preferred_indices: Vec<usize>,
	weight_fn: F,
	weight_limit: Weight,
) -> (Weight, Vec<usize>) {
	if selectables.is_empty() {
		return (0 as Weight, Vec::new())
	}
	// all indices that are not part of the preferred set
	let mut indices = (0..selectables.len())
		.into_iter()
		.filter(|idx| !preferred_indices.contains(idx))
		.collect::<Vec<_>>();
	let mut picked_indices = Vec::with_capacity(selectables.len().saturating_sub(1));

	let mut weight_acc = 0 as Weight;

	preferred_indices.shuffle(rng);
	for preferred_idx in preferred_indices {
		// preferred indices originate from outside
		if let Some(item) = selectables.get(preferred_idx) {
			let updated = weight_acc.saturating_add(weight_fn(item));
			if updated > weight_limit {
				continue
			}
			weight_acc = updated;
			picked_indices.push(preferred_idx);
		}
	}

	indices.shuffle(rng);
	for idx in indices {
		let item = &selectables[idx];
		let updated = weight_acc.saturating_add(weight_fn(item));

		if updated > weight_limit {
			continue
		}
		weight_acc = updated;

		picked_indices.push(idx);
	}

	// sorting indices, so the ordering is retained
	// unstable sorting is fine, since there are no duplicates in indices
	// and even if there were, they don't have an identity
	picked_indices.sort_unstable();
	(weight_acc, picked_indices)
}

/// Considers an upper threshold that the inherent data must not exceed.
///
/// If there is sufficient space, all bitfields and all candidates
/// will be included.
///
/// Otherwise tries to include all disputes, and then tries to fill the remaining space with bitfields and then candidates.
///
/// The selection process is random. For candidates, there is an exception for code upgrades as they are preferred.
/// And for disputes, local and older disputes are preferred (see `limit_and_sanitize_disputes`).
/// for backed candidates, since with a increasing number of parachains their chances of
/// inclusion become slim. All backed candidates  are checked beforehands in `fn create_inherent_inner`
/// which guarantees sanity.
///
/// Assumes disputes are already filtered by the time this is called.
///
/// Returns the total weight consumed by `bitfields` and `candidates`.
fn apply_weight_limit<T: Config + inclusion::Config>(
	candidates: &mut Vec<BackedCandidate<<T>::Hash>>,
	bitfields: &mut UncheckedSignedAvailabilityBitfields,
	max_consumable_weight: Weight,
	rng: &mut rand_chacha::ChaChaRng,
) -> Weight {
	let total_candidates_weight = backed_candidates_weight::<T>(candidates.as_slice());

	let total_bitfields_weight = signed_bitfields_weight::<T>(bitfields.len());

	let total = total_bitfields_weight.saturating_add(total_candidates_weight);

	// candidates + bitfields fit into the block
	if max_consumable_weight >= total {
		return total
	}

	// Prefer code upgrades, they tend to be large and hence stand no chance to be picked
	// late while maintaining the weight bounds.
	let preferred_indices = candidates
		.iter()
		.enumerate()
		.filter_map(|(idx, candidate)| {
			candidate.candidate.commitments.new_validation_code.as_ref().map(|_code| idx)
		})
		.collect::<Vec<usize>>();

	// There is weight remaining to be consumed by a subset of candidates
	// which are going to be picked now.
	if let Some(max_consumable_by_candidates) =
		max_consumable_weight.checked_sub(total_bitfields_weight)
	{
		let (acc_candidate_weight, indices) =
			random_sel::<BackedCandidate<<T as frame_system::Config>::Hash>, _>(
				rng,
				candidates.clone(),
				preferred_indices,
				|c| backed_candidate_weight::<T>(c),
				max_consumable_by_candidates,
			);
		candidates.indexed_retain(|idx, _backed_candidate| indices.binary_search(&idx).is_ok());
		// pick all bitfields, and
		// fill the remaining space with candidates
		let total_consumed = acc_candidate_weight.saturating_add(total_bitfields_weight);

		return total_consumed
	}

	candidates.clear();

	// insufficient space for even the bitfields alone, so only try to fit as many of those
	// into the block and skip the candidates entirely
	let (total_consumed, indices) = random_sel::<UncheckedSignedAvailabilityBitfield, _>(
		rng,
		bitfields.clone(),
		vec![],
		|_| <<T as Config>::WeightInfo as WeightInfo>::enter_bitfields(),
		max_consumable_weight,
	);

	bitfields.indexed_retain(|idx, _bitfield| indices.binary_search(&idx).is_ok());

	total_consumed
}

/// Filter bitfields based on freed core indices, validity, and other sanity checks.
///
/// Do sanity checks on the bitfields:
///
///  1. no more than one bitfield per validator
///  2. bitfields are ascending by validator index.
///  3. each bitfield has exactly `expected_bits`
///  4. signature is valid
///  5. remove any disputed core indices
///
/// If any of those is not passed, the bitfield is dropped.
///
/// While this function technically returns a set of unchecked bitfields,
/// they were actually checked and filtered to allow using it in both
/// cases, as `filtering` and `checking` stage.
///
/// `full_check` determines if validator signatures are checked. If `::Yes`,
/// bitfields that have an invalid signature will be filtered out.
pub(crate) fn sanitize_bitfields<T: crate::inclusion::Config>(
	unchecked_bitfields: UncheckedSignedAvailabilityBitfields,
	disputed_bitfield: DisputedBitfield,
	expected_bits: usize,
	parent_hash: T::Hash,
	session_index: SessionIndex,
	validators: &[ValidatorId],
	full_check: FullCheck,
) -> UncheckedSignedAvailabilityBitfields {
	let mut bitfields_signature_checks_metric = CounterVec::new(
		"create_inherent_bitfields_signature_checks",
		"Counts the number of bitfields signature checked in `enter_inner`.",
		&["validity"],
	);

	let mut bitfields = Vec::with_capacity(unchecked_bitfields.len());

	let mut last_index: Option<ValidatorIndex> = None;

	if disputed_bitfield.0.len() != expected_bits {
		// This is a system logic error that should never occur, but we want to handle it gracefully
		// so we just drop all bitfields
		log::error!(target: LOG_TARGET, "BUG: disputed_bitfield != expected_bits");
		return vec![]
	}

	let all_zeros = BitVec::<bitvec::order::Lsb0, u8>::repeat(false, expected_bits);
	let signing_context = SigningContext { parent_hash, session_index };
	for unchecked_bitfield in unchecked_bitfields {
		// Find and skip invalid bitfields.
		if unchecked_bitfield.unchecked_payload().0.len() != expected_bits {
			log::trace!(
				target: LOG_TARGET,
				"[{:?}] bad bitfield length: {} != {:?}",
				full_check,
				unchecked_bitfield.unchecked_payload().0.len(),
				expected_bits,
			);
			continue
		}

		if unchecked_bitfield.unchecked_payload().0.clone() & disputed_bitfield.0.clone() !=
			all_zeros
		{
			log::trace!(
				target: LOG_TARGET,
				"[{:?}] bitfield contains disputed cores: {:?}",
				full_check,
				unchecked_bitfield.unchecked_payload().0.clone() & disputed_bitfield.0.clone()
			);
			continue
		}

		let validator_index = unchecked_bitfield.unchecked_validator_index();

		if !last_index.map_or(true, |last_index: ValidatorIndex| last_index < validator_index) {
			log::trace!(
				target: LOG_TARGET,
				"[{:?}] bitfield validator index is not greater than last: !({:?} < {})",
				full_check,
				last_index.as_ref().map(|x| x.0),
				validator_index.0
			);
			continue
		}

		if unchecked_bitfield.unchecked_validator_index().0 as usize >= validators.len() {
			log::trace!(
				target: LOG_TARGET,
				"[{:?}] bitfield validator index is out of bounds: {} >= {}",
				full_check,
				validator_index.0,
				validators.len(),
			);
			continue
		}

		let validator_public = &validators[validator_index.0 as usize];

		if let FullCheck::Yes = full_check {
			// Validate bitfield signature.
			if let Ok(signed_bitfield) =
				unchecked_bitfield.try_into_checked(&signing_context, validator_public)
			{
				bitfields.push(signed_bitfield.into_unchecked());
				bitfields_signature_checks_metric.with_label_values(&["valid"]).inc();
			} else {
				log::warn!(target: LOG_TARGET, "Invalid bitfield signature");
				bitfields_signature_checks_metric.with_label_values(&["invalid"]).inc();
			};
		} else {
			bitfields.push(unchecked_bitfield);
		}

		last_index = Some(validator_index);
	}
	bitfields
}

/// Filter out any candidates that have a concluded invalid dispute.
///
/// `scheduled` follows the same naming scheme as provided in the
/// guide: Currently `free` but might become `occupied`.
/// For the filtering here the relevant part is only the current `free`
/// state.
///
/// `candidate_has_concluded_invalid_dispute` must return `true` if the candidate
/// is disputed, false otherwise
///
/// The returned `Vec` is sorted according to the occupied core index.
fn sanitize_backed_candidates<
	T: crate::inclusion::Config,
	F: FnMut(usize, &BackedCandidate<T::Hash>) -> bool,
>(
	relay_parent: T::Hash,
	mut backed_candidates: Vec<BackedCandidate<T::Hash>>,
	mut candidate_has_concluded_invalid_dispute_or_is_invalid: F,
	scheduled: &[CoreAssignment],
) -> Vec<BackedCandidate<T::Hash>> {
	// Remove any candidates that were concluded invalid.
	// This does not assume sorting.
	backed_candidates.indexed_retain(move |idx, backed_candidate| {
		!candidate_has_concluded_invalid_dispute_or_is_invalid(idx, backed_candidate)
	});

	let scheduled_paras_to_core_idx = scheduled
		.into_iter()
		.map(|core_assignment| (core_assignment.para_id, core_assignment.core))
		.collect::<BTreeMap<ParaId, CoreIndex>>();

	// Assure the backed candidate's `ParaId`'s core is free.
	// This holds under the assumption that `Scheduler::schedule` is called _before_.
	// Also checks the candidate references the correct relay parent.

	backed_candidates.retain(|backed_candidate| {
		let desc = backed_candidate.descriptor();
		desc.relay_parent == relay_parent &&
			scheduled_paras_to_core_idx.get(&desc.para_id).is_some()
	});

	// Sort the `Vec` last, once there is a guarantee that these
	// `BackedCandidates` references the expected relay chain parent,
	// but more importantly are scheduled for a free core.
	// This both avoids extra work for obviously invalid candidates,
	// but also allows this to be done in place.
	backed_candidates.sort_by(|x, y| {
		// Never panics, since we filtered all panic arguments out in the previous `fn retain`.
		scheduled_paras_to_core_idx[&x.descriptor().para_id]
			.cmp(&scheduled_paras_to_core_idx[&y.descriptor().para_id])
	});

	backed_candidates
}

/// Derive entropy from babe provided per block randomness.
///
/// In the odd case none is available, uses the `parent_hash` and
/// a const value, while emitting a warning.
fn compute_entropy<T: Config>(parent_hash: T::Hash) -> [u8; 32] {
	const CANDIDATE_SEED_SUBJECT: [u8; 32] = *b"candidate-seed-selection-subject";
	let vrf_random = CurrentBlockRandomness::<T>::random(&CANDIDATE_SEED_SUBJECT[..]).0;
	let mut entropy: [u8; 32] = CANDIDATE_SEED_SUBJECT.clone();
	if let Some(vrf_random) = vrf_random {
		entropy.as_mut().copy_from_slice(vrf_random.as_ref());
	} else {
		// in case there is no VRF randomness present, we utilize the relay parent
		// as seed, it's better than a static value.
		log::warn!(target: LOG_TARGET, "CurrentBlockRandomness did not provide entropy");
		entropy.as_mut().copy_from_slice(parent_hash.as_ref());
	}
	entropy
}

///
/// Helper to sanitize all disputes in a set, avoid when in doubt
/// and prefer `limit_and_sanitize_disputes`.
fn sanitize_disputes<
	T: Config,
	CheckValidityFn: FnMut(DisputeStatementSet) -> Option<CheckedDisputeStatementSet>,
>(
	disputes: MultiDisputeStatementSet,
	mut dispute_statement_set_valid: CheckValidityFn,
) -> (Vec<CheckedDisputeStatementSet>, Weight) {
	let checked = disputes
		.into_iter()
		.filter_map(|dss| dispute_statement_set_valid(dss))
		.collect::<Vec<CheckedDisputeStatementSet>>();

	let checked_disputes_weight = multi_dispute_statement_sets_weight::<T, _, _>(&checked);
	(checked, checked_disputes_weight)
}

/// Limit disputes in place.
///
/// Assumes ordering of disputes, retains sorting of the statement.
///
/// Prime source of overload safety for dispute votes:
/// 1. Check accumulated weight does not exceed the maximum block weight.
/// 2. If exceeded:
///   1. Check validity of all dispute statements sequentially
/// 2. If not exceeded:
///   1. Sort the disputes based on locality and age, locality first.
///   1. Split the array
///   1. Prefer local ones over remote disputes
///   1. If weight is exceeded by locals, pick the older ones (lower indices)
///      until the weight limit is reached.
///   1. If weight is exceeded by locals and remotes, pick remotes
///      randomly and check validity one by one.
///
/// Returns the consumed weight amount, that is guaranteed to be less than the provided `max_consumable_weight`.
fn limit_and_sanitize_disputes<
	T: Config,
	CheckValidityFn: FnMut(DisputeStatementSet) -> Option<CheckedDisputeStatementSet>,
>(
	mut disputes: MultiDisputeStatementSet,
	mut dispute_statement_set_valid: CheckValidityFn,
	max_consumable_weight: Weight,
	rng: &mut rand_chacha::ChaChaRng,
) -> (Vec<CheckedDisputeStatementSet>, Weight) {
	// The total weight if all disputes would be included
	let disputes_weight = multi_dispute_statement_sets_weight::<T, _, _>(&disputes);

	if disputes_weight > max_consumable_weight {
		let mut checked_acc = Vec::<CheckedDisputeStatementSet>::with_capacity(disputes.len());

		// Since the disputes array is sorted, we may use binary search to find the beginning of
		// remote disputes
		let idx = disputes
			.binary_search_by(|probe| {
				if T::DisputesHandler::included_state(probe.session, probe.candidate_hash).is_some()
				{
					Ordering::Greater
				} else {
					Ordering::Less
				}
			})
			// The above predicate will never find an item and therefore we are guaranteed to obtain
			// an error, which we can safely unwrap. QED.
			.unwrap_err();

		// Due to the binary search predicate above, the index computed will constitute the beginning
		// of the remote disputes sub-array
		let remote_disputes = disputes.split_off(idx);

		// Accumualated weight of all disputes picked, that passed the checks.
		let mut weight_acc = 0 as Weight;

		// Select disputes in-order until the remaining weight is attained
		disputes.iter().for_each(|dss| {
			let dispute_weight = <<T as Config>::WeightInfo as WeightInfo>::enter_variable_disputes(
				dss.statements.len() as u32,
			);
			let updated = weight_acc.saturating_add(dispute_weight);
			if max_consumable_weight >= updated {
				// only apply the weight if the validity check passes
				if let Some(checked) = dispute_statement_set_valid(dss.clone()) {
					checked_acc.push(checked);
					weight_acc = updated;
				}
			}
		});

		// Compute the statements length of all remote disputes
		let d = remote_disputes.iter().map(|d| d.statements.len() as u32).collect::<Vec<u32>>();

		// Select remote disputes at random until the block is full
		let (_acc_remote_disputes_weight, mut indices) = random_sel::<u32, _>(
			rng,
			d,
			vec![],
			|v| <<T as Config>::WeightInfo as WeightInfo>::enter_variable_disputes(*v),
			max_consumable_weight.saturating_sub(weight_acc),
		);

		// Sort the indices, to retain the same sorting as the input.
		indices.sort();

		// Add the remote disputes after checking their validity.
		checked_acc.extend(indices.into_iter().filter_map(|idx| {
			dispute_statement_set_valid(remote_disputes[idx].clone()).map(|cdss| {
				let weight = <<T as Config>::WeightInfo as WeightInfo>::enter_variable_disputes(
					cdss.as_ref().statements.len() as u32,
				);
				weight_acc = weight_acc.saturating_add(weight);
				cdss
			})
		}));

		// Update the remaining weight
		(checked_acc, weight_acc)
	} else {
		// Go through all of them, and just apply the filter, they would all fit
		sanitize_disputes::<T, _>(disputes, dispute_statement_set_valid)
	}
}<|MERGE_RESOLUTION|>--- conflicted
+++ resolved
@@ -324,14 +324,11 @@
 
 		let max_block_weight = <T as frame_system::Config>::BlockWeights::get().max_block;
 
-<<<<<<< HEAD
 		let entropy = compute_entropy::<T>(parent_hash);
 		let mut rng = rand_chacha::ChaChaRng::from_seed(entropy.into());
-=======
 		weight_metric
 			.with_label_values(&["before-filter"])
-			.inc_by(candidate_weight + bitfields_weight + disputes_weight);
->>>>>>> 7e36d17b
+			.inc_by(candidates_weight + bitfields_weight + disputes_weight);
 
 		// Potentially trim inherent data to ensure processing will be within weight limits
 		let (checked_disputes, total_consumed_weight) = {
@@ -389,15 +386,13 @@
 
 			// Note that `provide_multi_dispute_data` will iterate and import each
 			// dispute; so the input here must be reasonably bounded.
-<<<<<<< HEAD
-			let _ = T::DisputesHandler::provide_multi_dispute_data(checked_disputes.clone())?;
-=======
-			let _ = T::DisputesHandler::provide_multi_dispute_data(disputes.clone())?;
+			let imported_disputes =
+				T::DisputesHandler::provide_multi_dispute_data(checked_disputes.clone())?;
+
 			dispute_sets_processed_metric
 				.with_label_values(&["imported"])
-				.inc_by(disputes.len() as u64);
-
->>>>>>> 7e36d17b
+				.inc_by(imported_disputes.len() as u64);
+
 			if T::DisputesHandler::is_frozen() {
 				// Relay chain freeze, at this point we will not include any parachain blocks.
 				dispute_sets_processed_metric.with_label_values(&["frozen"]).inc();
@@ -507,11 +502,9 @@
 			full_check,
 		)?;
 
-<<<<<<< HEAD
 		let disputes = checked_disputes.into_iter().map(|x| x.into()).collect::<Vec<_>>();
-=======
+
 		disputes_included_metric.inc_by(disputes.len() as u64);
->>>>>>> 7e36d17b
 
 		// The number of disputes included in a block is
 		// limited by the weight as well as the number of candidate blocks.
@@ -528,13 +521,11 @@
 		// this is max config.ump_service_total_weight
 		let _ump_weight = <ump::Pallet<T>>::process_pending_upward_messages();
 
-<<<<<<< HEAD
+		weight_metric
+			.with_label_values(&vec!["after-filter"])
+			.inc_by(total_consumed_weight);
+
 		Ok(Some(total_consumed_weight).into())
-=======
-		weight_metric.with_label_values(&vec!["after-filter"]).inc_by(total_weight);
-
-		Ok(Some(total_weight).into())
->>>>>>> 7e36d17b
 	}
 }
 

// Copyright 2017-2020 Parity Technologies (UK) Ltd.
// This file is part of Polkadot.

// Polkadot is free software: you can redistribute it and/or modify
// it under the terms of the GNU General Public License as published by
// the Free Software Foundation, either version 3 of the License, or
// (at your option) any later version.

// Polkadot is distributed in the hope that it will be useful,
// but WITHOUT ANY WARRANTY; without even the implied warranty of
// MERCHANTABILITY or FITNESS FOR A PARTICULAR PURPOSE.  See the
// GNU General Public License for more details.

// You should have received a copy of the GNU General Public License
// along with Polkadot.  If not, see <http://www.gnu.org/licenses/>.

//! The Polkadot runtime. This can be compiled with `#[no_std]`, ready for Wasm.

#![cfg_attr(not(feature = "std"), no_std)]
// `construct_runtime!` does a lot of recursion and requires us to increase the limit to 256.
#![recursion_limit = "256"]

use pallet_transaction_payment::CurrencyAdapter;
use parity_scale_codec::Encode;
use sp_std::{collections::btree_map::BTreeMap, prelude::*};

use polkadot_runtime_parachains::{
	configuration as parachains_configuration, disputes as parachains_disputes,
	dmp as parachains_dmp, hrmp as parachains_hrmp, inclusion as parachains_inclusion,
	initializer as parachains_initializer, origin as parachains_origin, paras as parachains_paras,
	paras_inherent as parachains_paras_inherent, runtime_api_impl::v2 as runtime_impl,
	scheduler as parachains_scheduler, session_info as parachains_session_info,
	shared as parachains_shared, ump as parachains_ump,
};

use authority_discovery_primitives::AuthorityId as AuthorityDiscoveryId;
use beefy_primitives::crypto::AuthorityId as BeefyId;
use frame_election_provider_support::{onchain, SequentialPhragmen};
use frame_support::{
	construct_runtime, parameter_types,
	traits::{Everything, KeyOwnerProofSystem},
};
use pallet_grandpa::{fg_primitives, AuthorityId as GrandpaId};
use pallet_session::historical as session_historical;
use pallet_transaction_payment::{FeeDetails, RuntimeDispatchInfo};
use polkadot_runtime_parachains::reward_points::RewardValidatorsWithEraPoints;
use primitives::v2::{
	AccountId, AccountIndex, Balance, BlockNumber, CandidateEvent, CommittedCandidateReceipt,
	CoreState, GroupRotationInfo, Hash as HashT, Id as ParaId, InboundDownwardMessage,
	InboundHrmpMessage, Moment, Nonce, OccupiedCoreAssumption, PersistedValidationData,
	ScrapedOnChainVotes, SessionInfo as SessionInfoData, Signature, ValidationCode,
	ValidationCodeHash, ValidatorId, ValidatorIndex,
};
use runtime_common::{
	claims, impl_runtime_weights, paras_sudo_wrapper, BlockHashCount, BlockLength,
	SlowAdjustingFeeUpdate,
};
use sp_core::OpaqueMetadata;
use sp_mmr_primitives as mmr;
use sp_runtime::{
	create_runtime_str,
	curve::PiecewiseLinear,
	generic, impl_opaque_keys,
	traits::{
		BlakeTwo256, Block as BlockT, ConvertInto, Extrinsic as ExtrinsicT, OpaqueKeys,
		SaturatedConversion, StaticLookup, Verify,
	},
	transaction_validity::{TransactionPriority, TransactionSource, TransactionValidity},
	ApplyExtrinsicResult, KeyTypeId, Perbill,
};
use sp_staking::SessionIndex;
#[cfg(any(feature = "std", test))]
use sp_version::NativeVersion;
use sp_version::RuntimeVersion;

pub use pallet_balances::Call as BalancesCall;
#[cfg(feature = "std")]
pub use pallet_staking::StakerStatus;
pub use pallet_sudo::Call as SudoCall;
pub use pallet_timestamp::Call as TimestampCall;
pub use paras_sudo_wrapper::Call as ParasSudoWrapperCall;
#[cfg(any(feature = "std", test))]
pub use sp_runtime::BuildStorage;

/// Constant values used within the runtime.
use test_runtime_constants::{currency::*, fee::*, time::*};
pub mod xcm_config;

impl_runtime_weights!(test_runtime_constants);

// Make the WASM binary available.
#[cfg(feature = "std")]
include!(concat!(env!("OUT_DIR"), "/wasm_binary.rs"));

/// Runtime version (Test).
#[sp_version::runtime_version]
pub const VERSION: RuntimeVersion = RuntimeVersion {
	spec_name: create_runtime_str!("polkadot-test-runtime"),
	impl_name: create_runtime_str!("parity-polkadot-test-runtime"),
	authoring_version: 2,
	spec_version: 1056,
	impl_version: 0,
	apis: RUNTIME_API_VERSIONS,
	transaction_version: 1,
	state_version: 1,
};

/// The BABE epoch configuration at genesis.
pub const BABE_GENESIS_EPOCH_CONFIG: babe_primitives::BabeEpochConfiguration =
	babe_primitives::BabeEpochConfiguration {
		c: PRIMARY_PROBABILITY,
		allowed_slots: babe_primitives::AllowedSlots::PrimaryAndSecondaryVRFSlots,
	};

/// Native version.
#[cfg(any(feature = "std", test))]
pub fn native_version() -> NativeVersion {
	NativeVersion { runtime_version: VERSION, can_author_with: Default::default() }
}

sp_api::decl_runtime_apis! {
	pub trait GetLastTimestamp {
		/// Returns the last timestamp of a runtime.
		fn get_last_timestamp() -> u64;
	}
}

parameter_types! {
	pub const Version: RuntimeVersion = VERSION;
	pub const SS58Prefix: u8 = 42;
}

impl frame_system::Config for Runtime {
	type BaseCallFilter = frame_support::traits::Everything;
	type BlockWeights = BlockWeights;
	type BlockLength = BlockLength;
	type DbWeight = ();
	type Origin = Origin;
	type RuntimeCall = RuntimeCall;
	type Index = Nonce;
	type BlockNumber = BlockNumber;
	type Hash = HashT;
	type Hashing = BlakeTwo256;
	type AccountId = AccountId;
	type Lookup = Indices;
	type Header = generic::Header<BlockNumber, BlakeTwo256>;
	type RuntimeEvent = RuntimeEvent;
	type BlockHashCount = BlockHashCount;
	type Version = Version;
	type PalletInfo = PalletInfo;
	type AccountData = pallet_balances::AccountData<Balance>;
	type OnNewAccount = ();
	type OnKilledAccount = ();
	type SystemWeightInfo = ();
	type SS58Prefix = SS58Prefix;
	type OnSetCode = ();
	type MaxConsumers = frame_support::traits::ConstU32<16>;
}

impl<C> frame_system::offchain::SendTransactionTypes<C> for Runtime
where
	RuntimeCall: From<C>,
{
	type OverarchingCall = RuntimeCall;
	type Extrinsic = UncheckedExtrinsic;
}

parameter_types! {
	pub storage EpochDuration: u64 = EPOCH_DURATION_IN_SLOTS as u64;
	pub storage ExpectedBlockTime: Moment = MILLISECS_PER_BLOCK;
}

impl pallet_babe::Config for Runtime {
	type EpochDuration = EpochDuration;
	type ExpectedBlockTime = ExpectedBlockTime;

	// session module is the trigger
	type EpochChangeTrigger = pallet_babe::ExternalTrigger;

	type DisabledValidators = ();

	type KeyOwnerProofSystem = ();

	type KeyOwnerProof = <Self::KeyOwnerProofSystem as KeyOwnerProofSystem<(
		KeyTypeId,
		pallet_babe::AuthorityId,
	)>>::Proof;

	type KeyOwnerIdentification = <Self::KeyOwnerProofSystem as KeyOwnerProofSystem<(
		KeyTypeId,
		pallet_babe::AuthorityId,
	)>>::IdentificationTuple;

	type HandleEquivocation = ();

	type WeightInfo = ();
	type MaxAuthorities = MaxAuthorities;
}

parameter_types! {
	pub storage IndexDeposit: Balance = 1 * DOLLARS;
}

impl pallet_indices::Config for Runtime {
	type AccountIndex = AccountIndex;
	type Currency = Balances;
	type Deposit = IndexDeposit;
	type RuntimeEvent = RuntimeEvent;
	type WeightInfo = ();
}

parameter_types! {
	pub storage ExistentialDeposit: Balance = 1 * CENTS;
	pub storage MaxLocks: u32 = 50;
	pub const MaxReserves: u32 = 50;
}

impl pallet_balances::Config for Runtime {
	type Balance = Balance;
	type DustRemoval = ();
	type RuntimeEvent = RuntimeEvent;
	type ExistentialDeposit = ExistentialDeposit;
	type AccountStore = System;
	type MaxLocks = MaxLocks;
	type MaxReserves = MaxReserves;
	type ReserveIdentifier = [u8; 8];
	type WeightInfo = ();
}

parameter_types! {
	pub storage TransactionByteFee: Balance = 10 * MILLICENTS;
	/// This value increases the priority of `Operational` transactions by adding
	/// a "virtual tip" that's equal to the `OperationalFeeMultiplier * final_fee`.
	pub const OperationalFeeMultiplier: u8 = 5;
}

impl pallet_transaction_payment::Config for Runtime {
	type RuntimeEvent = RuntimeEvent;
	type OnChargeTransaction = CurrencyAdapter<Balances, ()>;
	type OperationalFeeMultiplier = OperationalFeeMultiplier;
	type WeightToFee = WeightToFee;
	type LengthToFee = frame_support::weights::ConstantMultiplier<Balance, TransactionByteFee>;
	type FeeMultiplierUpdate = SlowAdjustingFeeUpdate<Self>;
}

parameter_types! {
	pub storage SlotDuration: u64 = SLOT_DURATION;
	pub storage MinimumPeriod: u64 = SlotDuration::get() / 2;
}
impl pallet_timestamp::Config for Runtime {
	type Moment = u64;
	type OnTimestampSet = Babe;
	type MinimumPeriod = MinimumPeriod;
	type WeightInfo = ();
}

parameter_types! {
	pub storage UncleGenerations: u32 = 0;
}

impl pallet_authorship::Config for Runtime {
	type FindAuthor = pallet_session::FindAccountFromAuthorIndex<Self, Babe>;
	type UncleGenerations = UncleGenerations;
	type FilterUncle = ();
	type EventHandler = Staking;
}

parameter_types! {
	pub storage Period: BlockNumber = 10 * MINUTES;
	pub storage Offset: BlockNumber = 0;
}

impl_opaque_keys! {
	pub struct SessionKeys {
		pub grandpa: Grandpa,
		pub babe: Babe,
		pub para_validator: Initializer,
		pub para_assignment: ParaSessionInfo,
		pub authority_discovery: AuthorityDiscovery,
	}
}

impl pallet_session::Config for Runtime {
	type RuntimeEvent = RuntimeEvent;
	type ValidatorId = AccountId;
	type ValidatorIdOf = pallet_staking::StashOf<Self>;
	type ShouldEndSession = Babe;
	type NextSessionRotation = Babe;
	type SessionManager = Staking;
	type SessionHandler = <SessionKeys as OpaqueKeys>::KeyTypeIdProviders;
	type Keys = SessionKeys;
	type WeightInfo = ();
}

impl pallet_session::historical::Config for Runtime {
	type FullIdentification = pallet_staking::Exposure<AccountId, Balance>;
	type FullIdentificationOf = pallet_staking::ExposureOf<Runtime>;
}

pallet_staking_reward_curve::build! {
	const REWARD_CURVE: PiecewiseLinear<'static> = curve!(
		min_inflation: 0_025_000,
		max_inflation: 0_100_000,
		ideal_stake: 0_500_000,
		falloff: 0_050_000,
		max_piece_count: 40,
		test_precision: 0_005_000,
	);
}

parameter_types! {
	// Six sessions in an era (6 hours).
	pub storage SessionsPerEra: SessionIndex = 6;
	// 28 eras for unbonding (7 days).
	pub storage BondingDuration: sp_staking::EraIndex = 28;
	// 27 eras in which slashes can be cancelled (a bit less than 7 days).
	pub storage SlashDeferDuration: sp_staking::EraIndex = 27;
	pub const RewardCurve: &'static PiecewiseLinear<'static> = &REWARD_CURVE;
	pub storage MaxNominatorRewardedPerValidator: u32 = 64;
	pub storage OffendingValidatorsThreshold: Perbill = Perbill::from_percent(17);
	pub const MaxAuthorities: u32 = 100_000;
}

pub struct OnChainSeqPhragmen;
impl onchain::Config for OnChainSeqPhragmen {
	type System = Runtime;
	type Solver = SequentialPhragmen<AccountId, runtime_common::elections::OnChainAccuracy>;
	type DataProvider = Staking;
	type WeightInfo = ();
}

impl pallet_staking::Config for Runtime {
	type MaxNominations = frame_support::pallet_prelude::ConstU32<16>;
	type Currency = Balances;
	type CurrencyBalance = Balance;
	type UnixTime = Timestamp;
	type CurrencyToVote = frame_support::traits::U128CurrencyToVote;
	type RewardRemainder = ();
	type RuntimeEvent = RuntimeEvent;
	type Slash = ();
	type Reward = ();
	type SessionsPerEra = SessionsPerEra;
	type BondingDuration = BondingDuration;
	type SlashDeferDuration = SlashDeferDuration;
	// A majority of the council can cancel the slash.
	type SlashCancelOrigin = frame_system::EnsureNever<()>;
	type SessionInterface = Self;
	type EraPayout = pallet_staking::ConvertCurve<RewardCurve>;
	type MaxNominatorRewardedPerValidator = MaxNominatorRewardedPerValidator;
	type OffendingValidatorsThreshold = OffendingValidatorsThreshold;
	type NextNewSession = Session;
	type ElectionProvider = onchain::UnboundedExecution<OnChainSeqPhragmen>;
	type GenesisElectionProvider = onchain::UnboundedExecution<OnChainSeqPhragmen>;
	// Use the nominator map to iter voter AND no-ops for all SortedListProvider hooks. The migration
	// to bags-list is a no-op, but the storage version will be updated.
	type VoterList = pallet_staking::UseNominatorsAndValidatorsMap<Runtime>;
	type TargetList = pallet_staking::UseValidatorsMap<Runtime>;
	type MaxUnlockingChunks = frame_support::traits::ConstU32<32>;
	type BenchmarkingConfig = runtime_common::StakingBenchmarkingConfig;
	type OnStakerSlash = ();
	type WeightInfo = ();
}

impl pallet_grandpa::Config for Runtime {
	type RuntimeEvent = RuntimeEvent;

	type KeyOwnerProofSystem = ();

	type KeyOwnerProof =
		<Self::KeyOwnerProofSystem as KeyOwnerProofSystem<(KeyTypeId, GrandpaId)>>::Proof;

	type KeyOwnerIdentification = <Self::KeyOwnerProofSystem as KeyOwnerProofSystem<(
		KeyTypeId,
		GrandpaId,
	)>>::IdentificationTuple;

	type HandleEquivocation = ();

	type WeightInfo = ();
	type MaxAuthorities = MaxAuthorities;
}

impl<LocalCall> frame_system::offchain::CreateSignedTransaction<LocalCall> for Runtime
where
	RuntimeCall: From<LocalCall>,
{
	fn create_transaction<C: frame_system::offchain::AppCrypto<Self::Public, Self::Signature>>(
		call: RuntimeCall,
		public: <Signature as Verify>::Signer,
		account: AccountId,
		nonce: <Runtime as frame_system::Config>::Index,
	) -> Option<(RuntimeCall, <UncheckedExtrinsic as ExtrinsicT>::SignaturePayload)> {
		let period =
			BlockHashCount::get().checked_next_power_of_two().map(|c| c / 2).unwrap_or(2) as u64;

		let current_block = System::block_number().saturated_into::<u64>().saturating_sub(1);
		let tip = 0;
		let extra: SignedExtra = (
			frame_system::CheckNonZeroSender::<Runtime>::new(),
			frame_system::CheckSpecVersion::<Runtime>::new(),
			frame_system::CheckTxVersion::<Runtime>::new(),
			frame_system::CheckGenesis::<Runtime>::new(),
			frame_system::CheckMortality::<Runtime>::from(generic::Era::mortal(
				period,
				current_block,
			)),
			frame_system::CheckNonce::<Runtime>::from(nonce),
			frame_system::CheckWeight::<Runtime>::new(),
			pallet_transaction_payment::ChargeTransactionPayment::<Runtime>::from(tip),
		);
		let raw_payload = SignedPayload::new(call, extra)
			.map_err(|e| {
				log::warn!("Unable to create signed payload: {:?}", e);
			})
			.ok()?;
		let signature = raw_payload.using_encoded(|payload| C::sign(payload, public))?;
		let (call, extra, _) = raw_payload.deconstruct();
		let address = Indices::unlookup(account);
		Some((call, (address, signature, extra)))
	}
}

impl frame_system::offchain::SigningTypes for Runtime {
	type Public = <Signature as Verify>::Signer;
	type Signature = Signature;
}

impl pallet_offences::Config for Runtime {
	type RuntimeEvent = RuntimeEvent;
	type IdentificationTuple = pallet_session::historical::IdentificationTuple<Self>;
	type OnOffenceHandler = Staking;
}

impl pallet_authority_discovery::Config for Runtime {
	type MaxAuthorities = MaxAuthorities;
}

parameter_types! {
	pub storage LeasePeriod: BlockNumber = 100_000;
	pub storage EndingPeriod: BlockNumber = 1000;
}

parameter_types! {
	pub Prefix: &'static [u8] = b"Pay KSMs to the Kusama account:";
}

impl claims::Config for Runtime {
	type RuntimeEvent = RuntimeEvent;
	type VestingSchedule = Vesting;
	type Prefix = Prefix;
	type MoveClaimOrigin = frame_system::EnsureRoot<AccountId>;
	type WeightInfo = claims::TestWeightInfo;
}

parameter_types! {
	pub storage MinVestedTransfer: Balance = 100 * DOLLARS;
}

impl pallet_vesting::Config for Runtime {
	type RuntimeEvent = RuntimeEvent;
	type Currency = Balances;
	type BlockNumberToBalance = ConvertInto;
	type MinVestedTransfer = MinVestedTransfer;
	type WeightInfo = ();
	const MAX_VESTING_SCHEDULES: u32 = 28;
}

impl pallet_sudo::Config for Runtime {
	type RuntimeEvent = RuntimeEvent;
	type RuntimeCall = RuntimeCall;
}

impl parachains_configuration::Config for Runtime {
	type WeightInfo = parachains_configuration::TestWeightInfo;
}

impl parachains_shared::Config for Runtime {}

impl parachains_inclusion::Config for Runtime {
	type RuntimeEvent = RuntimeEvent;
	type DisputesHandler = ParasDisputes;
	type RewardValidators = RewardValidatorsWithEraPoints<Runtime>;
}

impl parachains_disputes::Config for Runtime {
	type RuntimeEvent = RuntimeEvent;
	type RewardValidators = ();
	type SlashingHandler = ();
	type WeightInfo = parachains_disputes::TestWeightInfo;
}

impl parachains_paras_inherent::Config for Runtime {
	type WeightInfo = parachains_paras_inherent::TestWeightInfo;
}

impl parachains_initializer::Config for Runtime {
	type Randomness = pallet_babe::RandomnessFromOneEpochAgo<Runtime>;
	type ForceOrigin = frame_system::EnsureRoot<AccountId>;
	type WeightInfo = ();
}

impl parachains_session_info::Config for Runtime {
	type ValidatorSet = Historical;
}

parameter_types! {
	pub const ParasUnsignedPriority: TransactionPriority = TransactionPriority::max_value();
}

impl parachains_paras::Config for Runtime {
	type RuntimeEvent = RuntimeEvent;
	type WeightInfo = parachains_paras::TestWeightInfo;
	type UnsignedPriority = ParasUnsignedPriority;
	type NextSessionRotation = Babe;
}

impl parachains_dmp::Config for Runtime {}

parameter_types! {
	pub const FirstMessageFactorPercent: u64 = 100;
}

impl parachains_ump::Config for Runtime {
	type RuntimeEvent = RuntimeEvent;
	type UmpSink = ();
	type FirstMessageFactorPercent = FirstMessageFactorPercent;
	type ExecuteOverweightOrigin = frame_system::EnsureRoot<AccountId>;
	type WeightInfo = parachains_ump::TestWeightInfo;
}

parameter_types! {
<<<<<<< HEAD
	pub const BaseXcmWeight: frame_support::weights::Weight = 1_000;
	pub const AnyNetwork: Option<xcm::latest::NetworkId> = None;
=======
	pub const BaseXcmWeight: xcm::latest::Weight = 1_000;
	pub const AnyNetwork: xcm::latest::NetworkId = xcm::latest::NetworkId::Any;
>>>>>>> 95818496
	pub const MaxInstructions: u32 = 100;
	pub const UniversalLocation: xcm::latest::InteriorMultiLocation = xcm::latest::Junctions::Here;
}

pub type LocalOriginToLocation = xcm_builder::SignedToAccountId32<Origin, AccountId, AnyNetwork>;

impl pallet_xcm::Config for Runtime {
	// The config types here are entirely configurable, since the only one that is sorely needed
	// is `XcmExecutor`, which will be used in unit tests located in xcm-executor.
	type RuntimeEvent = RuntimeEvent;
	type ExecuteXcmOrigin = xcm_builder::EnsureXcmOrigin<Origin, LocalOriginToLocation>;
	type UniversalLocation = UniversalLocation;
	type SendXcmOrigin = xcm_builder::EnsureXcmOrigin<Origin, LocalOriginToLocation>;
	type Weigher = xcm_builder::FixedWeightBounds<BaseXcmWeight, RuntimeCall, MaxInstructions>;
	type XcmRouter = xcm_config::DoNothingRouter;
	type XcmExecuteFilter = Everything;
	type XcmExecutor = xcm_executor::XcmExecutor<xcm_config::XcmConfig>;
	type XcmTeleportFilter = Everything;
	type XcmReserveTransferFilter = Everything;
	type Origin = Origin;
	type RuntimeCall = RuntimeCall;
	const VERSION_DISCOVERY_QUEUE_SIZE: u32 = 100;
	type AdvertisedXcmVersion = pallet_xcm::CurrentXcmVersion;
	type Currency = Balances;
	type CurrencyMatcher = ();
	type TrustedLockers = ();
	type SovereignAccountOf = ();
	type MaxLockers = frame_support::traits::ConstU32<8>;
}

impl parachains_hrmp::Config for Runtime {
	type RuntimeEvent = RuntimeEvent;
	type Origin = Origin;
	type Currency = Balances;
	type WeightInfo = parachains_hrmp::TestWeightInfo;
}

impl parachains_scheduler::Config for Runtime {}

impl paras_sudo_wrapper::Config for Runtime {}

impl parachains_origin::Config for Runtime {}

impl pallet_test_notifier::Config for Runtime {
	type RuntimeEvent = RuntimeEvent;
	type Origin = Origin;
	type RuntimeCall = RuntimeCall;
}

#[frame_support::pallet]
pub mod pallet_test_notifier {
	use frame_support::pallet_prelude::*;
	use frame_system::pallet_prelude::*;
	use pallet_xcm::ensure_response;
	use sp_runtime::DispatchResult;
	use xcm::latest::prelude::*;

	#[pallet::pallet]
	#[pallet::generate_store(pub(super) trait Store)]
	pub struct Pallet<T>(_);

	#[pallet::config]
	pub trait Config: frame_system::Config + pallet_xcm::Config {
		type RuntimeEvent: IsType<<Self as frame_system::Config>::RuntimeEvent> + From<Event<Self>>;
		type Origin: IsType<<Self as frame_system::Config>::Origin>
			+ Into<Result<pallet_xcm::Origin, <Self as Config>::Origin>>;
		type RuntimeCall: IsType<<Self as pallet_xcm::Config>::RuntimeCall> + From<Call<Self>>;
	}

	#[pallet::event]
	#[pallet::generate_deposit(pub(super) fn deposit_event)]
	pub enum Event<T: Config> {
		QueryPrepared(QueryId),
		NotifyQueryPrepared(QueryId),
		ResponseReceived(MultiLocation, QueryId, Response),
	}

	#[pallet::error]
	pub enum Error<T> {
		UnexpectedId,
		BadAccountFormat,
	}

	#[pallet::call]
	impl<T: Config> Pallet<T> {
		#[pallet::weight(1_000_000)]
		pub fn prepare_new_query(origin: OriginFor<T>) -> DispatchResult {
			let who = ensure_signed(origin)?;
			let id = who
				.using_encoded(|mut d| <[u8; 32]>::decode(&mut d))
				.map_err(|_| Error::<T>::BadAccountFormat)?;
			let qid = pallet_xcm::Pallet::<T>::new_query(
				Junction::AccountId32 { network: None, id },
				100u32.into(),
				Here,
			);
			Self::deposit_event(Event::<T>::QueryPrepared(qid));
			Ok(())
		}

		#[pallet::weight(1_000_000)]
		pub fn prepare_new_notify_query(origin: OriginFor<T>) -> DispatchResult {
			let who = ensure_signed(origin)?;
			let id = who
				.using_encoded(|mut d| <[u8; 32]>::decode(&mut d))
				.map_err(|_| Error::<T>::BadAccountFormat)?;
			let call =
				Call::<T>::notification_received { query_id: 0, response: Default::default() };
			let qid = pallet_xcm::Pallet::<T>::new_notify_query(
<<<<<<< HEAD
				Junction::AccountId32 { network: None, id },
				<T as Config>::Call::from(call),
=======
				Junction::AccountId32 { network: Any, id }.into(),
				<T as Config>::RuntimeCall::from(call),
>>>>>>> 95818496
				100u32.into(),
				Here,
			);
			Self::deposit_event(Event::<T>::NotifyQueryPrepared(qid));
			Ok(())
		}

		#[pallet::weight(1_000_000)]
		pub fn notification_received(
			origin: OriginFor<T>,
			query_id: QueryId,
			response: Response,
		) -> DispatchResult {
			let responder = ensure_response(<T as Config>::Origin::from(origin))?;
			Self::deposit_event(Event::<T>::ResponseReceived(responder, query_id, response));
			Ok(())
		}
	}
}

construct_runtime! {
	pub enum Runtime where
		Block = Block,
		NodeBlock = primitives::v2::Block,
		UncheckedExtrinsic = UncheckedExtrinsic
	{
		// Basic stuff; balances is uncallable initially.
		System: frame_system::{Pallet, Call, Storage, Config, Event<T>},

		// Must be before session.
		Babe: pallet_babe::{Pallet, Call, Storage, Config},

		Timestamp: pallet_timestamp::{Pallet, Call, Storage, Inherent},
		Indices: pallet_indices::{Pallet, Call, Storage, Config<T>, Event<T>},
		Balances: pallet_balances::{Pallet, Call, Storage, Config<T>, Event<T>},
		TransactionPayment: pallet_transaction_payment::{Pallet, Storage, Event<T>},

		// Consensus support.
		Authorship: pallet_authorship::{Pallet, Call, Storage},
		Staking: pallet_staking::{Pallet, Call, Storage, Config<T>, Event<T>},
		Offences: pallet_offences::{Pallet, Storage, Event},
		Historical: session_historical::{Pallet},
		Session: pallet_session::{Pallet, Call, Storage, Event, Config<T>},
		Grandpa: pallet_grandpa::{Pallet, Call, Storage, Config, Event},
		AuthorityDiscovery: pallet_authority_discovery::{Pallet, Config},

		// Claims. Usable initially.
		Claims: claims::{Pallet, Call, Storage, Event<T>, Config<T>, ValidateUnsigned},

		// Vesting. Usable initially, but removed once all vesting is finished.
		Vesting: pallet_vesting::{Pallet, Call, Storage, Event<T>, Config<T>},

		// Parachains runtime modules
		Configuration: parachains_configuration::{Pallet, Call, Storage, Config<T>},
		ParaInclusion: parachains_inclusion::{Pallet, Call, Storage, Event<T>},
		ParaInherent: parachains_paras_inherent::{Pallet, Call, Storage, Inherent},
		Initializer: parachains_initializer::{Pallet, Call, Storage},
		Paras: parachains_paras::{Pallet, Call, Storage, Event},
		ParasShared: parachains_shared::{Pallet, Call, Storage},
		Scheduler: parachains_scheduler::{Pallet, Storage},
		ParasSudoWrapper: paras_sudo_wrapper::{Pallet, Call},
		ParasOrigin: parachains_origin::{Pallet, Origin},
		ParaSessionInfo: parachains_session_info::{Pallet, Storage},
		Hrmp: parachains_hrmp::{Pallet, Call, Storage, Event<T>},
		Ump: parachains_ump::{Pallet, Call, Storage, Event},
		Dmp: parachains_dmp::{Pallet, Call, Storage},
		Xcm: pallet_xcm::{Pallet, Call, Event<T>, Origin},
		ParasDisputes: parachains_disputes::{Pallet, Storage, Event<T>},

		Sudo: pallet_sudo::{Pallet, Call, Storage, Config<T>, Event<T>},

		TestNotifier: pallet_test_notifier::{Pallet, Call, Event<T>},
	}
}

/// The address format for describing accounts.
pub type Address = sp_runtime::MultiAddress<AccountId, AccountIndex>;
/// Block header type as expected by this runtime.
pub type Header = generic::Header<BlockNumber, BlakeTwo256>;
/// Block type as expected by this runtime.
pub type Block = generic::Block<Header, UncheckedExtrinsic>;
/// A Block signed with a Justification
pub type SignedBlock = generic::SignedBlock<Block>;
/// `BlockId` type as expected by this runtime.
pub type BlockId = generic::BlockId<Block>;
/// The `SignedExtension` to the basic transaction logic.
pub type SignedExtra = (
	frame_system::CheckNonZeroSender<Runtime>,
	frame_system::CheckSpecVersion<Runtime>,
	frame_system::CheckTxVersion<Runtime>,
	frame_system::CheckGenesis<Runtime>,
	frame_system::CheckMortality<Runtime>,
	frame_system::CheckNonce<Runtime>,
	frame_system::CheckWeight<Runtime>,
	pallet_transaction_payment::ChargeTransactionPayment<Runtime>,
);
/// Unchecked extrinsic type as expected by this runtime.
pub type UncheckedExtrinsic =
	generic::UncheckedExtrinsic<Address, RuntimeCall, Signature, SignedExtra>;
/// Executive: handles dispatch to the various modules.
pub type Executive = frame_executive::Executive<
	Runtime,
	Block,
	frame_system::ChainContext<Runtime>,
	Runtime,
	AllPalletsWithSystem,
>;
/// The payload being signed in transactions.
pub type SignedPayload = generic::SignedPayload<RuntimeCall, SignedExtra>;

pub type Hash = <Block as BlockT>::Hash;
pub type Extrinsic = <Block as BlockT>::Extrinsic;

sp_api::impl_runtime_apis! {
	impl sp_api::Core<Block> for Runtime {
		fn version() -> RuntimeVersion {
			VERSION
		}

		fn execute_block(block: Block) {
			Executive::execute_block(block);
		}

		fn initialize_block(header: &<Block as BlockT>::Header) {
			Executive::initialize_block(header)
		}
	}

	impl sp_api::Metadata<Block> for Runtime {
		fn metadata() -> OpaqueMetadata {
			OpaqueMetadata::new(Runtime::metadata().into())
		}
	}

	impl block_builder_api::BlockBuilder<Block> for Runtime {
		fn apply_extrinsic(extrinsic: <Block as BlockT>::Extrinsic) -> ApplyExtrinsicResult {
			Executive::apply_extrinsic(extrinsic)
		}

		fn finalize_block() -> <Block as BlockT>::Header {
			Executive::finalize_block()
		}

		fn inherent_extrinsics(data: inherents::InherentData) -> Vec<<Block as BlockT>::Extrinsic> {
			data.create_extrinsics()
		}

		fn check_inherents(
			block: Block,
			data: inherents::InherentData,
		) -> inherents::CheckInherentsResult {
			data.check_extrinsics(&block)
		}
	}

	impl tx_pool_api::runtime_api::TaggedTransactionQueue<Block> for Runtime {
		fn validate_transaction(
			source: TransactionSource,
			tx: <Block as BlockT>::Extrinsic,
			block_hash: <Block as BlockT>::Hash,
		) -> TransactionValidity {
			Executive::validate_transaction(source, tx, block_hash)
		}
	}

	impl offchain_primitives::OffchainWorkerApi<Block> for Runtime {
		fn offchain_worker(header: &<Block as BlockT>::Header) {
			Executive::offchain_worker(header)
		}
	}

	impl authority_discovery_primitives::AuthorityDiscoveryApi<Block> for Runtime {
		fn authorities() -> Vec<AuthorityDiscoveryId> {
			runtime_impl::relevant_authority_ids::<Runtime>()
		}
	}

	impl primitives::runtime_api::ParachainHost<Block, Hash, BlockNumber> for Runtime {
		fn validators() -> Vec<ValidatorId> {
			runtime_impl::validators::<Runtime>()
		}

		fn validator_groups() -> (Vec<Vec<ValidatorIndex>>, GroupRotationInfo<BlockNumber>) {
			runtime_impl::validator_groups::<Runtime>()
		}

		fn availability_cores() -> Vec<CoreState<Hash, BlockNumber>> {
			runtime_impl::availability_cores::<Runtime>()
		}

		fn persisted_validation_data(para_id: ParaId, assumption: OccupiedCoreAssumption)
			-> Option<PersistedValidationData<Hash, BlockNumber>>
		{
			runtime_impl::persisted_validation_data::<Runtime>(para_id, assumption)
		}

		fn assumed_validation_data(
			para_id: ParaId,
			expected_persisted_validation_data_hash: Hash,
		) -> Option<(PersistedValidationData<Hash, BlockNumber>, ValidationCodeHash)> {
			runtime_impl::assumed_validation_data::<Runtime>(
				para_id,
				expected_persisted_validation_data_hash,
			)
		}

		fn check_validation_outputs(
			para_id: ParaId,
			outputs: primitives::v2::CandidateCommitments,
		) -> bool {
			runtime_impl::check_validation_outputs::<Runtime>(para_id, outputs)
		}

		fn session_index_for_child() -> SessionIndex {
			runtime_impl::session_index_for_child::<Runtime>()
		}

		fn validation_code(para_id: ParaId, assumption: OccupiedCoreAssumption)
			-> Option<ValidationCode>
		{
			runtime_impl::validation_code::<Runtime>(para_id, assumption)
		}

		fn candidate_pending_availability(para_id: ParaId) -> Option<CommittedCandidateReceipt<Hash>> {
			runtime_impl::candidate_pending_availability::<Runtime>(para_id)
		}

		fn candidate_events() -> Vec<CandidateEvent<Hash>> {
			runtime_impl::candidate_events::<Runtime, _>(|trait_event| trait_event.try_into().ok())
		}

		fn session_info(index: SessionIndex) -> Option<SessionInfoData> {
			runtime_impl::session_info::<Runtime>(index)
		}

		fn dmq_contents(
			recipient: ParaId,
		) -> Vec<InboundDownwardMessage<BlockNumber>> {
			runtime_impl::dmq_contents::<Runtime>(recipient)
		}

		fn inbound_hrmp_channels_contents(
			recipient: ParaId,
		) -> BTreeMap<ParaId, Vec<InboundHrmpMessage<BlockNumber>>> {
			runtime_impl::inbound_hrmp_channels_contents::<Runtime>(recipient)
		}

		fn validation_code_by_hash(hash: ValidationCodeHash) -> Option<ValidationCode> {
			runtime_impl::validation_code_by_hash::<Runtime>(hash)
		}

		fn on_chain_votes() -> Option<ScrapedOnChainVotes<Hash>> {
			runtime_impl::on_chain_votes::<Runtime>()
		}

		fn submit_pvf_check_statement(
			stmt: primitives::v2::PvfCheckStatement,
			signature: primitives::v2::ValidatorSignature,
		) {
			runtime_impl::submit_pvf_check_statement::<Runtime>(stmt, signature)
		}

		fn pvfs_require_precheck() -> Vec<ValidationCodeHash> {
			runtime_impl::pvfs_require_precheck::<Runtime>()
		}

		fn validation_code_hash(para_id: ParaId, assumption: OccupiedCoreAssumption)
			-> Option<ValidationCodeHash>
		{
			runtime_impl::validation_code_hash::<Runtime>(para_id, assumption)
		}
	}

	impl beefy_primitives::BeefyApi<Block> for Runtime {
		fn validator_set() -> Option<beefy_primitives::ValidatorSet<BeefyId>> {
			// dummy implementation due to lack of BEEFY pallet.
			None
		}
	}

	impl mmr::MmrApi<Block, Hash> for Runtime {
		fn generate_proof(_leaf_index: u64)
			-> Result<(mmr::EncodableOpaqueLeaf, mmr::Proof<Hash>), mmr::Error>
		{
			Err(mmr::Error::PalletNotIncluded)
		}

		fn verify_proof(_leaf: mmr::EncodableOpaqueLeaf, _proof: mmr::Proof<Hash>)
			-> Result<(), mmr::Error>
		{
			Err(mmr::Error::PalletNotIncluded)
		}

		fn verify_proof_stateless(
			_root: Hash,
			_leaf: mmr::EncodableOpaqueLeaf,
			_proof: mmr::Proof<Hash>
		) -> Result<(), mmr::Error> {
			Err(mmr::Error::PalletNotIncluded)
		}

		fn mmr_root() -> Result<Hash, mmr::Error> {
			Err(mmr::Error::PalletNotIncluded)
		}

		fn generate_batch_proof(_leaf_indices: Vec<u64>)
			-> Result<(Vec<mmr::EncodableOpaqueLeaf>, mmr::BatchProof<Hash>), mmr::Error>
		{
			Err(mmr::Error::PalletNotIncluded)
		}

		fn verify_batch_proof(_leaves: Vec<mmr::EncodableOpaqueLeaf>, _proof: mmr::BatchProof<Hash>)
			-> Result<(), mmr::Error>
		{
			Err(mmr::Error::PalletNotIncluded)
		}

		fn verify_batch_proof_stateless(
			_root: Hash,
			_leaves: Vec<mmr::EncodableOpaqueLeaf>,
			_proof: mmr::BatchProof<Hash>
		) -> Result<(), mmr::Error> {
			Err(mmr::Error::PalletNotIncluded)
		}
	}

	impl fg_primitives::GrandpaApi<Block> for Runtime {
		fn grandpa_authorities() -> Vec<(GrandpaId, u64)> {
			Grandpa::grandpa_authorities()
		}

		fn current_set_id() -> fg_primitives::SetId {
			Grandpa::current_set_id()
		}

		fn submit_report_equivocation_unsigned_extrinsic(
			_equivocation_proof: fg_primitives::EquivocationProof<
				<Block as BlockT>::Hash,
				sp_runtime::traits::NumberFor<Block>,
			>,
			_key_owner_proof: fg_primitives::OpaqueKeyOwnershipProof,
		) -> Option<()> {
			None
		}

		fn generate_key_ownership_proof(
			_set_id: fg_primitives::SetId,
			_authority_id: fg_primitives::AuthorityId,
		) -> Option<fg_primitives::OpaqueKeyOwnershipProof> {
			None
		}
	}

	impl babe_primitives::BabeApi<Block> for Runtime {
		fn configuration() -> babe_primitives::BabeConfiguration {
			let epoch_config = Babe::epoch_config().unwrap_or(BABE_GENESIS_EPOCH_CONFIG);
			babe_primitives::BabeConfiguration {
				slot_duration: Babe::slot_duration(),
				epoch_length: EpochDuration::get(),
				c: epoch_config.c,
				authorities: Babe::authorities().to_vec(),
				randomness: Babe::randomness(),
				allowed_slots: epoch_config.allowed_slots,
			}
		}

		fn current_epoch_start() -> babe_primitives::Slot {
			Babe::current_epoch_start()
		}

		fn current_epoch() -> babe_primitives::Epoch {
			Babe::current_epoch()
		}

		fn next_epoch() -> babe_primitives::Epoch {
			Babe::next_epoch()
		}

		fn generate_key_ownership_proof(
			_slot: babe_primitives::Slot,
			_authority_id: babe_primitives::AuthorityId,
		) -> Option<babe_primitives::OpaqueKeyOwnershipProof> {
			None
		}

		fn submit_report_equivocation_unsigned_extrinsic(
			_equivocation_proof: babe_primitives::EquivocationProof<<Block as BlockT>::Header>,
			_key_owner_proof: babe_primitives::OpaqueKeyOwnershipProof,
		) -> Option<()> {
			None
		}
	}

	impl sp_session::SessionKeys<Block> for Runtime {
		fn generate_session_keys(seed: Option<Vec<u8>>) -> Vec<u8> {
			SessionKeys::generate(seed)
		}

		fn decode_session_keys(
			encoded: Vec<u8>,
		) -> Option<Vec<(Vec<u8>, sp_core::crypto::KeyTypeId)>> {
			SessionKeys::decode_into_raw_public_keys(&encoded)
		}
	}

	impl frame_system_rpc_runtime_api::AccountNonceApi<Block, AccountId, Nonce> for Runtime {
		fn account_nonce(account: AccountId) -> Nonce {
			System::account_nonce(account)
		}
	}

	impl pallet_transaction_payment_rpc_runtime_api::TransactionPaymentApi<
		Block,
		Balance,
	> for Runtime {
		fn query_info(uxt: <Block as BlockT>::Extrinsic, len: u32) -> RuntimeDispatchInfo<Balance> {
			TransactionPayment::query_info(uxt, len)
		}
		fn query_fee_details(uxt: <Block as BlockT>::Extrinsic, len: u32) -> FeeDetails<Balance> {
			TransactionPayment::query_fee_details(uxt, len)
		}
	}

	impl pallet_transaction_payment_rpc_runtime_api::TransactionPaymentCallApi<Block, Balance, RuntimeCall>
		for Runtime
	{
		fn query_call_info(call: RuntimeCall, len: u32) -> RuntimeDispatchInfo<Balance> {
			TransactionPayment::query_call_info(call, len)
		}
		fn query_call_fee_details(call: RuntimeCall, len: u32) -> FeeDetails<Balance> {
			TransactionPayment::query_call_fee_details(call, len)
		}
	}

	impl crate::GetLastTimestamp<Block> for Runtime {
		fn get_last_timestamp() -> u64 {
			Timestamp::now()
		}
	}
}<|MERGE_RESOLUTION|>--- conflicted
+++ resolved
@@ -135,7 +135,7 @@
 	type BlockWeights = BlockWeights;
 	type BlockLength = BlockLength;
 	type DbWeight = ();
-	type Origin = Origin;
+	type RuntimeOrigin = RuntimeOrigin;
 	type RuntimeCall = RuntimeCall;
 	type Index = Nonce;
 	type BlockNumber = BlockNumber;
@@ -529,33 +529,29 @@
 }
 
 parameter_types! {
-<<<<<<< HEAD
-	pub const BaseXcmWeight: frame_support::weights::Weight = 1_000;
+	pub const BaseXcmWeight: xcm::latest::Weight = 1_000;
 	pub const AnyNetwork: Option<xcm::latest::NetworkId> = None;
-=======
-	pub const BaseXcmWeight: xcm::latest::Weight = 1_000;
-	pub const AnyNetwork: xcm::latest::NetworkId = xcm::latest::NetworkId::Any;
->>>>>>> 95818496
 	pub const MaxInstructions: u32 = 100;
 	pub const UniversalLocation: xcm::latest::InteriorMultiLocation = xcm::latest::Junctions::Here;
 }
 
-pub type LocalOriginToLocation = xcm_builder::SignedToAccountId32<Origin, AccountId, AnyNetwork>;
+pub type LocalOriginToLocation =
+	xcm_builder::SignedToAccountId32<RuntimeOrigin, AccountId, AnyNetwork>;
 
 impl pallet_xcm::Config for Runtime {
 	// The config types here are entirely configurable, since the only one that is sorely needed
 	// is `XcmExecutor`, which will be used in unit tests located in xcm-executor.
 	type RuntimeEvent = RuntimeEvent;
-	type ExecuteXcmOrigin = xcm_builder::EnsureXcmOrigin<Origin, LocalOriginToLocation>;
+	type ExecuteXcmOrigin = xcm_builder::EnsureXcmOrigin<RuntimeOrigin, LocalOriginToLocation>;
 	type UniversalLocation = UniversalLocation;
-	type SendXcmOrigin = xcm_builder::EnsureXcmOrigin<Origin, LocalOriginToLocation>;
+	type SendXcmOrigin = xcm_builder::EnsureXcmOrigin<RuntimeOrigin, LocalOriginToLocation>;
 	type Weigher = xcm_builder::FixedWeightBounds<BaseXcmWeight, RuntimeCall, MaxInstructions>;
 	type XcmRouter = xcm_config::DoNothingRouter;
 	type XcmExecuteFilter = Everything;
 	type XcmExecutor = xcm_executor::XcmExecutor<xcm_config::XcmConfig>;
 	type XcmTeleportFilter = Everything;
 	type XcmReserveTransferFilter = Everything;
-	type Origin = Origin;
+	type RuntimeOrigin = RuntimeOrigin;
 	type RuntimeCall = RuntimeCall;
 	const VERSION_DISCOVERY_QUEUE_SIZE: u32 = 100;
 	type AdvertisedXcmVersion = pallet_xcm::CurrentXcmVersion;
@@ -568,7 +564,7 @@
 
 impl parachains_hrmp::Config for Runtime {
 	type RuntimeEvent = RuntimeEvent;
-	type Origin = Origin;
+	type RuntimeOrigin = RuntimeOrigin;
 	type Currency = Balances;
 	type WeightInfo = parachains_hrmp::TestWeightInfo;
 }
@@ -581,7 +577,7 @@
 
 impl pallet_test_notifier::Config for Runtime {
 	type RuntimeEvent = RuntimeEvent;
-	type Origin = Origin;
+	type RuntimeOrigin = RuntimeOrigin;
 	type RuntimeCall = RuntimeCall;
 }
 
@@ -600,8 +596,8 @@
 	#[pallet::config]
 	pub trait Config: frame_system::Config + pallet_xcm::Config {
 		type RuntimeEvent: IsType<<Self as frame_system::Config>::RuntimeEvent> + From<Event<Self>>;
-		type Origin: IsType<<Self as frame_system::Config>::Origin>
-			+ Into<Result<pallet_xcm::Origin, <Self as Config>::Origin>>;
+		type RuntimeOrigin: IsType<<Self as frame_system::Config>::RuntimeOrigin>
+			+ Into<Result<pallet_xcm::Origin, <Self as Config>::RuntimeOrigin>>;
 		type RuntimeCall: IsType<<Self as pallet_xcm::Config>::RuntimeCall> + From<Call<Self>>;
 	}
 
@@ -645,13 +641,8 @@
 			let call =
 				Call::<T>::notification_received { query_id: 0, response: Default::default() };
 			let qid = pallet_xcm::Pallet::<T>::new_notify_query(
-<<<<<<< HEAD
 				Junction::AccountId32 { network: None, id },
-				<T as Config>::Call::from(call),
-=======
-				Junction::AccountId32 { network: Any, id }.into(),
 				<T as Config>::RuntimeCall::from(call),
->>>>>>> 95818496
 				100u32.into(),
 				Here,
 			);
@@ -665,7 +656,7 @@
 			query_id: QueryId,
 			response: Response,
 		) -> DispatchResult {
-			let responder = ensure_response(<T as Config>::Origin::from(origin))?;
+			let responder = ensure_response(<T as Config>::RuntimeOrigin::from(origin))?;
 			Self::deposit_event(Event::<T>::ResponseReceived(responder, query_id, response));
 			Ok(())
 		}

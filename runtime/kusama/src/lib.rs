// Copyright 2017-2020 Parity Technologies (UK) Ltd.
// This file is part of Polkadot.

// Polkadot is free software: you can redistribute it and/or modify
// it under the terms of the GNU General Public License as published by
// the Free Software Foundation, either version 3 of the License, or
// (at your option) any later version.

// Polkadot is distributed in the hope that it will be useful,
// but WITHOUT ANY WARRANTY; without even the implied warranty of
// MERCHANTABILITY or FITNESS FOR A PARTICULAR PURPOSE.  See the
// GNU General Public License for more details.

// You should have received a copy of the GNU General Public License
// along with Polkadot. If not, see <http://www.gnu.org/licenses/>.

//! The Kusama runtime. This can be compiled with `#[no_std]`, ready for Wasm.

#![cfg_attr(not(feature = "std"), no_std)]
// `construct_runtime!` does a lot of recursion and requires us to increase the limit to 256.
#![recursion_limit = "256"]

use pallet_transaction_payment::CurrencyAdapter;
use parity_scale_codec::{Decode, Encode, MaxEncodedLen};
use primitives::v1::{
	AccountId, AccountIndex, Balance, BlockNumber, CandidateEvent, CommittedCandidateReceipt,
	CoreState, GroupRotationInfo, Hash, Id as ParaId, InboundDownwardMessage, InboundHrmpMessage,
	Moment, Nonce, OccupiedCoreAssumption, PersistedValidationData, SessionInfo, Signature,
	ValidationCode, ValidationCodeHash, ValidatorId, ValidatorIndex,
};
use runtime_common::{
	auctions, claims, crowdloan, impls::DealWithFees, paras_registrar, slots, xcm_sender,
	BlockHashCount, BlockLength, BlockWeights, CurrencyToVote, OffchainSolutionLengthLimit,
	OffchainSolutionWeightLimit, RocksDbWeight, SlowAdjustingFeeUpdate, ToAuthor,
};
use sp_core::u32_trait::{_1, _2, _3, _5};
use sp_std::{collections::btree_map::BTreeMap, prelude::*};

use runtime_parachains::{
	configuration as parachains_configuration, dmp as parachains_dmp, hrmp as parachains_hrmp,
	inclusion as parachains_inclusion, initializer as parachains_initializer,
	origin as parachains_origin, paras as parachains_paras,
	paras_inherent as parachains_paras_inherent, reward_points as parachains_reward_points,
	runtime_api_impl::v1 as parachains_runtime_api_impl, scheduler as parachains_scheduler,
	session_info as parachains_session_info, shared as parachains_shared, ump as parachains_ump,
};

use authority_discovery_primitives::AuthorityId as AuthorityDiscoveryId;
use beefy_primitives::crypto::AuthorityId as BeefyId;
use frame_support::{
	construct_runtime, parameter_types,
	traits::{
		Contains, Everything, InstanceFilter, KeyOwnerProofSystem, LockIdentifier, Nothing,
		OnRuntimeUpgrade,
	},
	weights::Weight,
	PalletId, RuntimeDebug,
};
use frame_system::{EnsureOneOf, EnsureRoot};
use pallet_grandpa::{fg_primitives, AuthorityId as GrandpaId};
use pallet_im_online::sr25519::AuthorityId as ImOnlineId;
use pallet_mmr_primitives as mmr;
use pallet_session::historical as session_historical;
use pallet_transaction_payment::{FeeDetails, RuntimeDispatchInfo};
use sp_arithmetic::Perquintill;
use sp_core::OpaqueMetadata;
use sp_runtime::{
	create_runtime_str, generic, impl_opaque_keys,
	traits::{
		AccountIdLookup, BlakeTwo256, Block as BlockT, ConvertInto, Extrinsic as ExtrinsicT,
		OpaqueKeys, SaturatedConversion, Verify,
	},
	transaction_validity::{TransactionPriority, TransactionSource, TransactionValidity},
	ApplyExtrinsicResult, KeyTypeId, Perbill, Percent, Permill,
};
use sp_staking::SessionIndex;
#[cfg(any(feature = "std", test))]
use sp_version::NativeVersion;
use sp_version::RuntimeVersion;
use static_assertions::const_assert;
use xcm::latest::prelude::*;
use xcm_builder::{
	AccountId32Aliases, AllowTopLevelPaidExecutionFrom, AllowUnpaidExecutionFrom,
	BackingToPlurality, ChildParachainAsNative, ChildParachainConvertsVia,
	ChildSystemParachainAsSuperuser, CurrencyAdapter as XcmCurrencyAdapter, FixedWeightBounds,
	IsChildSystemParachain, IsConcrete, LocationInverter, SignedAccountId32AsNative,
	SignedToAccountId32, SovereignSignedViaLocation, TakeWeightCredit, UsingComponents,
};
use xcm_executor::XcmExecutor;

pub use pallet_balances::Call as BalancesCall;
pub use pallet_election_provider_multi_phase::Call as EPMCall;
#[cfg(feature = "std")]
pub use pallet_staking::StakerStatus;
pub use pallet_timestamp::Call as TimestampCall;
#[cfg(any(feature = "std", test))]
pub use sp_runtime::BuildStorage;

/// Constant values used within the runtime.
pub mod constants;
use constants::{currency::*, fee::*, time::*};

// Weights used in the runtime.
mod weights;

// Voter bag threshold definitions.
mod voter_bags;

#[cfg(test)]
mod tests;

// Make the WASM binary available.
#[cfg(feature = "std")]
include!(concat!(env!("OUT_DIR"), "/wasm_binary.rs"));

/// Runtime version (Kusama).
pub const VERSION: RuntimeVersion = RuntimeVersion {
	spec_name: create_runtime_str!("kusama"),
	impl_name: create_runtime_str!("parity-kusama"),
	authoring_version: 2,
	spec_version: 9100,
	impl_version: 0,
	#[cfg(not(feature = "disable-runtime-api"))]
	apis: RUNTIME_API_VERSIONS,
	#[cfg(feature = "disable-runtime-api")]
	apis: version::create_apis_vec![[]],
	transaction_version: 5,
};

/// The BABE epoch configuration at genesis.
pub const BABE_GENESIS_EPOCH_CONFIG: babe_primitives::BabeEpochConfiguration =
	babe_primitives::BabeEpochConfiguration {
		c: PRIMARY_PROBABILITY,
		allowed_slots: babe_primitives::AllowedSlots::PrimaryAndSecondaryVRFSlots,
	};

/// Native version.
#[cfg(any(feature = "std", test))]
pub fn native_version() -> NativeVersion {
	NativeVersion { runtime_version: VERSION, can_author_with: Default::default() }
}

/// Don't allow swaps until parathread story is more mature.
pub struct BaseFilter;
impl Contains<Call> for BaseFilter {
	fn contains(c: &Call) -> bool {
		!matches!(c, Call::Registrar(paras_registrar::Call::swap { .. }))
	}
}

type MoreThanHalfCouncil = EnsureOneOf<
	AccountId,
	EnsureRoot<AccountId>,
	pallet_collective::EnsureProportionMoreThan<_1, _2, AccountId, CouncilCollective>,
>;

parameter_types! {
	pub const Version: RuntimeVersion = VERSION;
	pub const SS58Prefix: u8 = 2;
}

impl frame_system::Config for Runtime {
	type BaseCallFilter = BaseFilter;
	type BlockWeights = BlockWeights;
	type BlockLength = BlockLength;
	type Origin = Origin;
	type Call = Call;
	type Index = Nonce;
	type BlockNumber = BlockNumber;
	type Hash = Hash;
	type Hashing = BlakeTwo256;
	type AccountId = AccountId;
	type Lookup = AccountIdLookup<AccountId, ()>;
	type Header = generic::Header<BlockNumber, BlakeTwo256>;
	type Event = Event;
	type BlockHashCount = BlockHashCount;
	type DbWeight = RocksDbWeight;
	type Version = Version;
	type PalletInfo = PalletInfo;
	type AccountData = pallet_balances::AccountData<Balance>;
	type OnNewAccount = ();
	type OnKilledAccount = ();
	type SystemWeightInfo = weights::frame_system::WeightInfo<Runtime>;
	type SS58Prefix = SS58Prefix;
	type OnSetCode = ();
}

parameter_types! {
	pub MaximumSchedulerWeight: Weight = Perbill::from_percent(80) *
		BlockWeights::get().max_block;
	pub const MaxScheduledPerBlock: u32 = 50;
}

type ScheduleOrigin = EnsureOneOf<
	AccountId,
	EnsureRoot<AccountId>,
	pallet_collective::EnsureProportionAtLeast<_1, _2, AccountId, CouncilCollective>,
>;

impl pallet_scheduler::Config for Runtime {
	type Event = Event;
	type Origin = Origin;
	type PalletsOrigin = OriginCaller;
	type Call = Call;
	type MaximumWeight = MaximumSchedulerWeight;
	type ScheduleOrigin = ScheduleOrigin;
	type MaxScheduledPerBlock = MaxScheduledPerBlock;
	type WeightInfo = weights::pallet_scheduler::WeightInfo<Runtime>;
}

parameter_types! {
	pub const EpochDuration: u64 = EPOCH_DURATION_IN_SLOTS as u64;
	pub const ExpectedBlockTime: Moment = MILLISECS_PER_BLOCK;
	pub const ReportLongevity: u64 =
		BondingDuration::get() as u64 * SessionsPerEra::get() as u64 * EpochDuration::get();
}

impl pallet_babe::Config for Runtime {
	type EpochDuration = EpochDuration;
	type ExpectedBlockTime = ExpectedBlockTime;

	// session module is the trigger
	type EpochChangeTrigger = pallet_babe::ExternalTrigger;

	type DisabledValidators = Session;

	type KeyOwnerProof = <Self::KeyOwnerProofSystem as KeyOwnerProofSystem<(
		KeyTypeId,
		pallet_babe::AuthorityId,
	)>>::Proof;

	type KeyOwnerIdentification = <Self::KeyOwnerProofSystem as KeyOwnerProofSystem<(
		KeyTypeId,
		pallet_babe::AuthorityId,
	)>>::IdentificationTuple;

	type KeyOwnerProofSystem = Historical;

	type HandleEquivocation =
		pallet_babe::EquivocationHandler<Self::KeyOwnerIdentification, Offences, ReportLongevity>;

	type WeightInfo = ();
}

parameter_types! {
	pub const IndexDeposit: Balance = 100 * CENTS;
}

impl pallet_indices::Config for Runtime {
	type AccountIndex = AccountIndex;
	type Currency = Balances;
	type Deposit = IndexDeposit;
	type Event = Event;
	type WeightInfo = weights::pallet_indices::WeightInfo<Runtime>;
}

parameter_types! {
	pub const ExistentialDeposit: Balance = 1 * CENTS;
	pub const MaxLocks: u32 = 50;
	pub const MaxReserves: u32 = 50;
}

impl pallet_balances::Config for Runtime {
	type Balance = Balance;
	type DustRemoval = ();
	type Event = Event;
	type ExistentialDeposit = ExistentialDeposit;
	type AccountStore = System;
	type MaxLocks = MaxLocks;
	type MaxReserves = MaxReserves;
	type ReserveIdentifier = [u8; 8];
	type WeightInfo = weights::pallet_balances::WeightInfo<Runtime>;
}

parameter_types! {
	pub const TransactionByteFee: Balance = 10 * MILLICENTS;
}

impl pallet_transaction_payment::Config for Runtime {
	type OnChargeTransaction = CurrencyAdapter<Balances, DealWithFees<Self>>;
	type TransactionByteFee = TransactionByteFee;
	type WeightToFee = WeightToFee;
	type FeeMultiplierUpdate = SlowAdjustingFeeUpdate<Self>;
}

parameter_types! {
	pub const MinimumPeriod: u64 = SLOT_DURATION / 2;
}
impl pallet_timestamp::Config for Runtime {
	type Moment = u64;
	type OnTimestampSet = Babe;
	type MinimumPeriod = MinimumPeriod;
	type WeightInfo = weights::pallet_timestamp::WeightInfo<Runtime>;
}

parameter_types! {
	pub const UncleGenerations: u32 = 0;
}

impl pallet_authorship::Config for Runtime {
	type FindAuthor = pallet_session::FindAccountFromAuthorIndex<Self, Babe>;
	type UncleGenerations = UncleGenerations;
	type FilterUncle = ();
	type EventHandler = (Staking, ImOnline);
}

parameter_types! {
	pub const Period: BlockNumber = 10 * MINUTES;
	pub const Offset: BlockNumber = 0;
}

impl_opaque_keys! {
	pub struct SessionKeys {
		pub grandpa: Grandpa,
		pub babe: Babe,
		pub im_online: ImOnline,
		pub para_validator: Initializer,
		pub para_assignment: ParaSessionInfo,
		pub authority_discovery: AuthorityDiscovery,
	}
}

parameter_types! {
	pub const DisabledValidatorsThreshold: Perbill = Perbill::from_percent(17);
}

impl pallet_session::Config for Runtime {
	type Event = Event;
	type ValidatorId = AccountId;
	type ValidatorIdOf = pallet_staking::StashOf<Self>;
	type ShouldEndSession = Babe;
	type NextSessionRotation = Babe;
	type SessionManager = pallet_session::historical::NoteHistoricalRoot<Self, Staking>;
	type SessionHandler = <SessionKeys as OpaqueKeys>::KeyTypeIdProviders;
	type Keys = SessionKeys;
	type DisabledValidatorsThreshold = DisabledValidatorsThreshold;
	type WeightInfo = weights::pallet_session::WeightInfo<Runtime>;
}

impl pallet_session::historical::Config for Runtime {
	type FullIdentification = pallet_staking::Exposure<AccountId, Balance>;
	type FullIdentificationOf = pallet_staking::ExposureOf<Runtime>;
}

parameter_types! {
	// phase durations. 1/4 of the last session for each.
	pub const SignedPhase: u32 = EPOCH_DURATION_IN_SLOTS / 4;
	pub const UnsignedPhase: u32 = EPOCH_DURATION_IN_SLOTS / 4;

	// signed config
	pub const SignedMaxSubmissions: u32 = 16;
	pub const SignedDepositBase: Balance = deposit(2, 0);
	pub const SignedDepositByte: Balance = deposit(0, 10) / 1024;
	// Each good submission will get 1/10 KSM as reward
	pub SignedRewardBase: Balance =  UNITS / 10;
	pub SolutionImprovementThreshold: Perbill = Perbill::from_rational(5u32, 10_000);

	// miner configs
	pub OffchainRepeat: BlockNumber = 5;

	/// Whilst `UseNominatorsAndUpdateBagsList` or `UseNominatorsMap` is in use, this can still be a
	/// very large value. Once the `BagsList` is in full motion, staking might open its door to many
	/// more nominators, and this value should instead be what is a "safe" number (e.g. 22500).
	pub const VoterSnapshotPerBlock: u32 = 22_500;
}

sp_npos_elections::generate_solution_type!(
	#[compact]
	pub struct NposCompactSolution24::<
		VoterIndex = u32,
		TargetIndex = u16,
		Accuracy = sp_runtime::PerU16,
	>(24)
);

impl pallet_election_provider_multi_phase::Config for Runtime {
	type Event = Event;
	type Currency = Balances;
	type EstimateCallFee = TransactionPayment;
	type UnsignedPhase = UnsignedPhase;
	type SignedMaxSubmissions = SignedMaxSubmissions;
	type SignedRewardBase = SignedRewardBase;
	type SignedDepositBase = SignedDepositBase;
	type SignedDepositByte = SignedDepositByte;
	type SignedDepositWeight = ();
	type SignedMaxWeight = Self::MinerMaxWeight;
	type SlashHandler = (); // burn slashes
	type RewardHandler = (); // nothing to do upon rewards
	type SignedPhase = SignedPhase;
	type SolutionImprovementThreshold = SolutionImprovementThreshold;
	type MinerMaxWeight = OffchainSolutionWeightLimit; // For now use the one from staking.
	type MinerMaxLength = OffchainSolutionLengthLimit;
	type OffchainRepeat = OffchainRepeat;
	type MinerTxPriority = NposSolutionPriority;
	type DataProvider = Staking;
	type Solution = NposCompactSolution24;
	type Fallback = pallet_election_provider_multi_phase::NoFallback<Self>;
	type Solver = frame_election_provider_support::SequentialPhragmen<
		AccountId,
		pallet_election_provider_multi_phase::SolutionAccuracyOf<Self>,
		runtime_common::elections::OffchainRandomBalancing,
	>;
	type BenchmarkingConfig = runtime_common::elections::BenchmarkConfig;
	type ForceOrigin = EnsureOneOf<
		AccountId,
		EnsureRoot<AccountId>,
		pallet_collective::EnsureProportionAtLeast<_2, _3, AccountId, CouncilCollective>,
	>;
	type WeightInfo = weights::pallet_election_provider_multi_phase::WeightInfo<Self>;
	type VoterSnapshotPerBlock = VoterSnapshotPerBlock;
}

parameter_types! {
	pub const BagThresholds: &'static [u64] = &voter_bags::THRESHOLDS;
}

impl pallet_bags_list::Config for Runtime {
	type Event = Event;
	type VoteWeightProvider = Staking;
	type WeightInfo = weights::pallet_bags_list::WeightInfo<Runtime>;
	type BagThresholds = BagThresholds;
}

fn era_payout(
	total_staked: Balance,
	non_gilt_issuance: Balance,
	max_annual_inflation: Perquintill,
	period_fraction: Perquintill,
	auctioned_slots: u64,
) -> (Balance, Balance) {
	use pallet_staking_reward_fn::compute_inflation;
	use sp_arithmetic::traits::Saturating;

	let min_annual_inflation = Perquintill::from_rational(25u64, 1000u64);
	let delta_annual_inflation = max_annual_inflation.saturating_sub(min_annual_inflation);

	// 30% reserved for up to 60 slots.
	let auction_proportion = Perquintill::from_rational(auctioned_slots.min(60), 200u64);

	// Therefore the ideal amount at stake (as a percentage of total issuance) is 75% less the amount that we expect
	// to be taken up with auctions.
	let ideal_stake = Perquintill::from_percent(75).saturating_sub(auction_proportion);

	let stake = Perquintill::from_rational(total_staked, non_gilt_issuance);
	let falloff = Perquintill::from_percent(5);
	let adjustment = compute_inflation(stake, ideal_stake, falloff);
	let staking_inflation =
		min_annual_inflation.saturating_add(delta_annual_inflation * adjustment);

	let max_payout = period_fraction * max_annual_inflation * non_gilt_issuance;
	let staking_payout = (period_fraction * staking_inflation) * non_gilt_issuance;
	let rest = max_payout.saturating_sub(staking_payout);

	let other_issuance = non_gilt_issuance.saturating_sub(total_staked);
	if total_staked > other_issuance {
		let _cap_rest = Perquintill::from_rational(other_issuance, total_staked) * staking_payout;
		// We don't do anything with this, but if we wanted to, we could introduce a cap on the treasury amount
		// with: `rest = rest.min(cap_rest);`
	}
	(staking_payout, rest)
}

pub struct EraPayout;
impl pallet_staking::EraPayout<Balance> for EraPayout {
	fn era_payout(
		total_staked: Balance,
		_total_issuance: Balance,
		era_duration_millis: u64,
	) -> (Balance, Balance) {
		// TODO: #3011 Update with proper auctioned slots tracking.
		// This should be fine for the first year of parachains.
		let auctioned_slots: u64 = auctions::Pallet::<Runtime>::auction_counter().into();
		const MAX_ANNUAL_INFLATION: Perquintill = Perquintill::from_percent(10);
		const MILLISECONDS_PER_YEAR: u64 = 1000 * 3600 * 24 * 36525 / 100;

		era_payout(
			total_staked,
			Gilt::issuance().non_gilt,
			MAX_ANNUAL_INFLATION,
			Perquintill::from_rational(era_duration_millis, MILLISECONDS_PER_YEAR),
			auctioned_slots,
		)
	}
}

parameter_types! {
	// Six sessions in an era (6 hours).
	pub const SessionsPerEra: SessionIndex = 6;
	// 28 eras for unbonding (7 days).
	pub const BondingDuration: pallet_staking::EraIndex = 28;
	// 27 eras in which slashes can be cancelled (slightly less than 7 days).
	pub const SlashDeferDuration: pallet_staking::EraIndex = 27;
	pub const MaxNominatorRewardedPerValidator: u32 = 256;
}

type SlashCancelOrigin = EnsureOneOf<
	AccountId,
	EnsureRoot<AccountId>,
	pallet_collective::EnsureProportionAtLeast<_1, _2, AccountId, CouncilCollective>,
>;

impl frame_election_provider_support::onchain::Config for Runtime {
	type Accuracy = runtime_common::elections::OnOnChainAccuracy;
	type DataProvider = Staking;
}

impl pallet_staking::Config for Runtime {
	const MAX_NOMINATIONS: u32 =
		<NposCompactSolution24 as sp_npos_elections::NposSolution>::LIMIT as u32;
	type Currency = Balances;
	type UnixTime = Timestamp;
	type CurrencyToVote = CurrencyToVote;
	type ElectionProvider = ElectionProviderMultiPhase;
	type GenesisElectionProvider = runtime_common::elections::GenesisElectionOf<Self>;
	type RewardRemainder = Treasury;
	type Event = Event;
	type Slash = Treasury;
	type Reward = ();
	type SessionsPerEra = SessionsPerEra;
	type BondingDuration = BondingDuration;
	type SlashDeferDuration = SlashDeferDuration;
	// A majority of the council or root can cancel the slash.
	type SlashCancelOrigin = SlashCancelOrigin;
	type SessionInterface = Self;
	type EraPayout = EraPayout;
	type NextNewSession = Session;
	type MaxNominatorRewardedPerValidator = MaxNominatorRewardedPerValidator;
	// Use the nominators map to iter voters, but also perform the bags-list migration and keep
	// it up-to-date.
	type SortedListProvider = runtime_common::elections::UseNominatorsAndUpdateBagsList<Runtime>;
	type WeightInfo = weights::pallet_staking::WeightInfo<Runtime>;
}

parameter_types! {
	pub const LaunchPeriod: BlockNumber = 7 * DAYS;
	pub const VotingPeriod: BlockNumber = 7 * DAYS;
	pub const FastTrackVotingPeriod: BlockNumber = 3 * HOURS;
	pub const MinimumDeposit: Balance = 100 * CENTS;
	pub const EnactmentPeriod: BlockNumber = 8 * DAYS;
	pub const CooloffPeriod: BlockNumber = 7 * DAYS;
	// One cent: $10,000 / MB
	pub const PreimageByteDeposit: Balance = 10 * MILLICENTS;
	pub const InstantAllowed: bool = true;
	pub const MaxVotes: u32 = 100;
	pub const MaxProposals: u32 = 100;
}

impl pallet_democracy::Config for Runtime {
	type Proposal = Call;
	type Event = Event;
	type Currency = Balances;
	type EnactmentPeriod = EnactmentPeriod;
	type VoteLockingPeriod = EnactmentPeriod;
	type LaunchPeriod = LaunchPeriod;
	type VotingPeriod = VotingPeriod;
	type MinimumDeposit = MinimumDeposit;
	/// A straight majority of the council can decide what their next motion is.
	type ExternalOrigin =
		pallet_collective::EnsureProportionAtLeast<_1, _2, AccountId, CouncilCollective>;
	/// A majority can have the next scheduled referendum be a straight majority-carries vote.
	type ExternalMajorityOrigin =
		pallet_collective::EnsureProportionAtLeast<_1, _2, AccountId, CouncilCollective>;
	/// A unanimous council can have the next scheduled referendum be a straight default-carries
	/// (NTB) vote.
	type ExternalDefaultOrigin =
		pallet_collective::EnsureProportionAtLeast<_1, _1, AccountId, CouncilCollective>;
	/// Two thirds of the technical committee can have an `ExternalMajority/ExternalDefault` vote
	/// be tabled immediately and with a shorter voting/enactment period.
	type FastTrackOrigin =
		pallet_collective::EnsureProportionAtLeast<_2, _3, AccountId, TechnicalCollective>;
	type InstantOrigin =
		pallet_collective::EnsureProportionAtLeast<_1, _1, AccountId, TechnicalCollective>;
	type InstantAllowed = InstantAllowed;
	type FastTrackVotingPeriod = FastTrackVotingPeriod;
	// To cancel a proposal which has been passed, 2/3 of the council must agree to it.
	type CancellationOrigin = EnsureOneOf<
		AccountId,
		EnsureRoot<AccountId>,
		pallet_collective::EnsureProportionAtLeast<_2, _3, AccountId, CouncilCollective>,
	>;
	type BlacklistOrigin = EnsureRoot<AccountId>;
	// To cancel a proposal before it has been passed, the technical committee must be unanimous or
	// Root must agree.
	type CancelProposalOrigin = EnsureOneOf<
		AccountId,
		EnsureRoot<AccountId>,
		pallet_collective::EnsureProportionAtLeast<_1, _1, AccountId, TechnicalCollective>,
	>;
	// Any single technical committee member may veto a coming council proposal, however they can
	// only do it once and it lasts only for the cooloff period.
	type VetoOrigin = pallet_collective::EnsureMember<AccountId, TechnicalCollective>;
	type CooloffPeriod = CooloffPeriod;
	type PreimageByteDeposit = PreimageByteDeposit;
	type OperationalPreimageOrigin = pallet_collective::EnsureMember<AccountId, CouncilCollective>;
	type Slash = Treasury;
	type Scheduler = Scheduler;
	type PalletsOrigin = OriginCaller;
	type MaxVotes = MaxVotes;
	type WeightInfo = weights::pallet_democracy::WeightInfo<Runtime>;
	type MaxProposals = MaxProposals;
}

parameter_types! {
	pub const CouncilMotionDuration: BlockNumber = 3 * DAYS;
	pub const CouncilMaxProposals: u32 = 100;
	pub const CouncilMaxMembers: u32 = 100;
}

type CouncilCollective = pallet_collective::Instance1;
impl pallet_collective::Config<CouncilCollective> for Runtime {
	type Origin = Origin;
	type Proposal = Call;
	type Event = Event;
	type MotionDuration = CouncilMotionDuration;
	type MaxProposals = CouncilMaxProposals;
	type MaxMembers = CouncilMaxMembers;
	type DefaultVote = pallet_collective::PrimeDefaultVote;
	type WeightInfo = weights::pallet_collective_council::WeightInfo<Runtime>;
}

parameter_types! {
	pub const CandidacyBond: Balance = 100 * CENTS;
	// 1 storage item created, key size is 32 bytes, value size is 16+16.
	pub const VotingBondBase: Balance = deposit(1, 64);
	// additional data per vote is 32 bytes (account id).
	pub const VotingBondFactor: Balance = deposit(0, 32);
	/// Daily council elections
	pub const TermDuration: BlockNumber = 24 * HOURS;
	pub const DesiredMembers: u32 = 19;
	pub const DesiredRunnersUp: u32 = 19;
	pub const PhragmenElectionPalletId: LockIdentifier = *b"phrelect";
}

// Make sure that there are no more than MaxMembers members elected via phragmen.
const_assert!(DesiredMembers::get() <= CouncilMaxMembers::get());

impl pallet_elections_phragmen::Config for Runtime {
	type Event = Event;
	type Currency = Balances;
	type ChangeMembers = Council;
	type InitializeMembers = Council;
	type CurrencyToVote = frame_support::traits::U128CurrencyToVote;
	type CandidacyBond = CandidacyBond;
	type VotingBondBase = VotingBondBase;
	type VotingBondFactor = VotingBondFactor;
	type LoserCandidate = Treasury;
	type KickedMember = Treasury;
	type DesiredMembers = DesiredMembers;
	type DesiredRunnersUp = DesiredRunnersUp;
	type TermDuration = TermDuration;
	type PalletId = PhragmenElectionPalletId;
	type WeightInfo = weights::pallet_elections_phragmen::WeightInfo<Runtime>;
}

parameter_types! {
	pub const TechnicalMotionDuration: BlockNumber = 3 * DAYS;
	pub const TechnicalMaxProposals: u32 = 100;
	pub const TechnicalMaxMembers: u32 = 100;
}

type TechnicalCollective = pallet_collective::Instance2;
impl pallet_collective::Config<TechnicalCollective> for Runtime {
	type Origin = Origin;
	type Proposal = Call;
	type Event = Event;
	type MotionDuration = TechnicalMotionDuration;
	type MaxProposals = TechnicalMaxProposals;
	type MaxMembers = TechnicalMaxMembers;
	type DefaultVote = pallet_collective::PrimeDefaultVote;
	type WeightInfo = weights::pallet_collective_technical_committee::WeightInfo<Runtime>;
}

impl pallet_membership::Config<pallet_membership::Instance1> for Runtime {
	type Event = Event;
	type AddOrigin = MoreThanHalfCouncil;
	type RemoveOrigin = MoreThanHalfCouncil;
	type SwapOrigin = MoreThanHalfCouncil;
	type ResetOrigin = MoreThanHalfCouncil;
	type PrimeOrigin = MoreThanHalfCouncil;
	type MembershipInitialized = TechnicalCommittee;
	type MembershipChanged = TechnicalCommittee;
	type MaxMembers = TechnicalMaxMembers;
	type WeightInfo = weights::pallet_membership::WeightInfo<Runtime>;
}

parameter_types! {
	pub const ProposalBond: Permill = Permill::from_percent(5);
	pub const ProposalBondMinimum: Balance = 2000 * CENTS;
	pub const SpendPeriod: BlockNumber = 6 * DAYS;
	pub const Burn: Permill = Permill::from_perthousand(2);
	pub const TreasuryPalletId: PalletId = PalletId(*b"py/trsry");

	pub const TipCountdown: BlockNumber = 1 * DAYS;
	pub const TipFindersFee: Percent = Percent::from_percent(20);
	pub const TipReportDepositBase: Balance = 100 * CENTS;
	pub const DataDepositPerByte: Balance = 1 * CENTS;
	pub const BountyDepositBase: Balance = 100 * CENTS;
	pub const BountyDepositPayoutDelay: BlockNumber = 4 * DAYS;
	pub const BountyUpdatePeriod: BlockNumber = 90 * DAYS;
	pub const MaximumReasonLength: u32 = 16384;
	pub const BountyCuratorDeposit: Permill = Permill::from_percent(50);
	pub const BountyValueMinimum: Balance = 200 * CENTS;
	pub const MaxApprovals: u32 = 100;
	pub const MaxAuthorities: u32 = 100_000;
	pub const MaxKeys: u32 = 10_000;
	pub const MaxPeerInHeartbeats: u32 = 10_000;
	pub const MaxPeerDataEncodingSize: u32 = 1_000;
}

type ApproveOrigin = EnsureOneOf<
	AccountId,
	EnsureRoot<AccountId>,
	pallet_collective::EnsureProportionAtLeast<_3, _5, AccountId, CouncilCollective>,
>;

impl pallet_treasury::Config for Runtime {
	type PalletId = TreasuryPalletId;
	type Currency = Balances;
	type ApproveOrigin = ApproveOrigin;
	type RejectOrigin = MoreThanHalfCouncil;
	type Event = Event;
	type OnSlash = Treasury;
	type ProposalBond = ProposalBond;
	type ProposalBondMinimum = ProposalBondMinimum;
	type SpendPeriod = SpendPeriod;
	type Burn = Burn;
	type BurnDestination = Society;
	type MaxApprovals = MaxApprovals;
	type WeightInfo = weights::pallet_treasury::WeightInfo<Runtime>;
	type SpendFunds = Bounties;
}

impl pallet_bounties::Config for Runtime {
	type BountyDepositBase = BountyDepositBase;
	type BountyDepositPayoutDelay = BountyDepositPayoutDelay;
	type BountyUpdatePeriod = BountyUpdatePeriod;
	type BountyCuratorDeposit = BountyCuratorDeposit;
	type BountyValueMinimum = BountyValueMinimum;
	type DataDepositPerByte = DataDepositPerByte;
	type Event = Event;
	type MaximumReasonLength = MaximumReasonLength;
	type WeightInfo = weights::pallet_bounties::WeightInfo<Runtime>;
}

impl pallet_tips::Config for Runtime {
	type MaximumReasonLength = MaximumReasonLength;
	type DataDepositPerByte = DataDepositPerByte;
	type Tippers = PhragmenElection;
	type TipCountdown = TipCountdown;
	type TipFindersFee = TipFindersFee;
	type TipReportDepositBase = TipReportDepositBase;
	type Event = Event;
	type WeightInfo = weights::pallet_tips::WeightInfo<Runtime>;
}

impl pallet_offences::Config for Runtime {
	type Event = Event;
	type IdentificationTuple = pallet_session::historical::IdentificationTuple<Self>;
	type OnOffenceHandler = Staking;
}

impl pallet_authority_discovery::Config for Runtime {
	type MaxAuthorities = MaxAuthorities;
}

parameter_types! {
	pub NposSolutionPriority: TransactionPriority =
		Perbill::from_percent(90) * TransactionPriority::max_value();
	pub const ImOnlineUnsignedPriority: TransactionPriority = TransactionPriority::max_value();
}

impl pallet_im_online::Config for Runtime {
	type AuthorityId = ImOnlineId;
	type Event = Event;
	type ValidatorSet = Historical;
	type NextSessionRotation = Babe;
	type ReportUnresponsiveness = Offences;
	type UnsignedPriority = ImOnlineUnsignedPriority;
	type WeightInfo = weights::pallet_im_online::WeightInfo<Runtime>;
	type MaxKeys = MaxKeys;
	type MaxPeerInHeartbeats = MaxPeerInHeartbeats;
	type MaxPeerDataEncodingSize = MaxPeerDataEncodingSize;
}

impl pallet_grandpa::Config for Runtime {
	type Event = Event;
	type Call = Call;

	type KeyOwnerProof =
		<Self::KeyOwnerProofSystem as KeyOwnerProofSystem<(KeyTypeId, GrandpaId)>>::Proof;

	type KeyOwnerIdentification = <Self::KeyOwnerProofSystem as KeyOwnerProofSystem<(
		KeyTypeId,
		GrandpaId,
	)>>::IdentificationTuple;

	type KeyOwnerProofSystem = Historical;

	type HandleEquivocation = pallet_grandpa::EquivocationHandler<
		Self::KeyOwnerIdentification,
		Offences,
		ReportLongevity,
	>;

	type WeightInfo = ();
}

/// Submits transaction with the node's public and signature type. Adheres to the signed extension
/// format of the chain.
impl<LocalCall> frame_system::offchain::CreateSignedTransaction<LocalCall> for Runtime
where
	Call: From<LocalCall>,
{
	fn create_transaction<C: frame_system::offchain::AppCrypto<Self::Public, Self::Signature>>(
		call: Call,
		public: <Signature as Verify>::Signer,
		account: AccountId,
		nonce: <Runtime as frame_system::Config>::Index,
	) -> Option<(Call, <UncheckedExtrinsic as ExtrinsicT>::SignaturePayload)> {
		use sp_runtime::traits::StaticLookup;
		// take the biggest period possible.
		let period =
			BlockHashCount::get().checked_next_power_of_two().map(|c| c / 2).unwrap_or(2) as u64;

		let current_block = System::block_number()
			.saturated_into::<u64>()
			// The `System::block_number` is initialized with `n+1`,
			// so the actual block number is `n`.
			.saturating_sub(1);
		let tip = 0;
		let extra: SignedExtra = (
			frame_system::CheckSpecVersion::<Runtime>::new(),
			frame_system::CheckTxVersion::<Runtime>::new(),
			frame_system::CheckGenesis::<Runtime>::new(),
			frame_system::CheckMortality::<Runtime>::from(generic::Era::mortal(
				period,
				current_block,
			)),
			frame_system::CheckNonce::<Runtime>::from(nonce),
			frame_system::CheckWeight::<Runtime>::new(),
			pallet_transaction_payment::ChargeTransactionPayment::<Runtime>::from(tip),
		);
		let raw_payload = SignedPayload::new(call, extra)
			.map_err(|e| {
				log::warn!("Unable to create signed payload: {:?}", e);
			})
			.ok()?;
		let signature = raw_payload.using_encoded(|payload| C::sign(payload, public))?;
		let (call, extra, _) = raw_payload.deconstruct();
		let address = <Runtime as frame_system::Config>::Lookup::unlookup(account);
		Some((call, (address, signature, extra)))
	}
}

impl frame_system::offchain::SigningTypes for Runtime {
	type Public = <Signature as Verify>::Signer;
	type Signature = Signature;
}

impl<C> frame_system::offchain::SendTransactionTypes<C> for Runtime
where
	Call: From<C>,
{
	type Extrinsic = UncheckedExtrinsic;
	type OverarchingCall = Call;
}

parameter_types! {
	pub Prefix: &'static [u8] = b"Pay KSMs to the Kusama account:";
}

impl claims::Config for Runtime {
	type Event = Event;
	type VestingSchedule = Vesting;
	type Prefix = Prefix;
	type MoveClaimOrigin =
		pallet_collective::EnsureProportionMoreThan<_1, _2, AccountId, CouncilCollective>;
	type WeightInfo = weights::runtime_common_claims::WeightInfo<Runtime>;
}

parameter_types! {
	// Minimum 100 bytes/KSM deposited (1 CENT/byte)
	pub const BasicDeposit: Balance = 1000 * CENTS;       // 258 bytes on-chain
	pub const FieldDeposit: Balance = 250 * CENTS;        // 66 bytes on-chain
	pub const SubAccountDeposit: Balance = 200 * CENTS;   // 53 bytes on-chain
	pub const MaxSubAccounts: u32 = 100;
	pub const MaxAdditionalFields: u32 = 100;
	pub const MaxRegistrars: u32 = 20;
}

impl pallet_identity::Config for Runtime {
	type Event = Event;
	type Currency = Balances;
	type BasicDeposit = BasicDeposit;
	type FieldDeposit = FieldDeposit;
	type SubAccountDeposit = SubAccountDeposit;
	type MaxSubAccounts = MaxSubAccounts;
	type MaxAdditionalFields = MaxAdditionalFields;
	type MaxRegistrars = MaxRegistrars;
	type Slashed = Treasury;
	type ForceOrigin = MoreThanHalfCouncil;
	type RegistrarOrigin = MoreThanHalfCouncil;
	type WeightInfo = weights::pallet_identity::WeightInfo<Runtime>;
}

impl pallet_utility::Config for Runtime {
	type Event = Event;
	type Call = Call;
	type WeightInfo = weights::pallet_utility::WeightInfo<Runtime>;
}

parameter_types! {
	// One storage item; key size is 32; value is size 4+4+16+32 bytes = 56 bytes.
	pub const DepositBase: Balance = deposit(1, 88);
	// Additional storage item size of 32 bytes.
	pub const DepositFactor: Balance = deposit(0, 32);
	pub const MaxSignatories: u16 = 100;
}

impl pallet_multisig::Config for Runtime {
	type Event = Event;
	type Call = Call;
	type Currency = Balances;
	type DepositBase = DepositBase;
	type DepositFactor = DepositFactor;
	type MaxSignatories = MaxSignatories;
	type WeightInfo = weights::pallet_multisig::WeightInfo<Runtime>;
}

parameter_types! {
	pub const ConfigDepositBase: Balance = 500 * CENTS;
	pub const FriendDepositFactor: Balance = 50 * CENTS;
	pub const MaxFriends: u16 = 9;
	pub const RecoveryDeposit: Balance = 500 * CENTS;
}

impl pallet_recovery::Config for Runtime {
	type Event = Event;
	type Call = Call;
	type Currency = Balances;
	type ConfigDepositBase = ConfigDepositBase;
	type FriendDepositFactor = FriendDepositFactor;
	type MaxFriends = MaxFriends;
	type RecoveryDeposit = RecoveryDeposit;
}

parameter_types! {
	pub const CandidateDeposit: Balance = 1000 * CENTS;
	pub const WrongSideDeduction: Balance = 200 * CENTS;
	pub const MaxStrikes: u32 = 10;
	pub const RotationPeriod: BlockNumber = 7 * DAYS;
	pub const PeriodSpend: Balance = 50000 * CENTS;
	pub const MaxLockDuration: BlockNumber = 36 * 30 * DAYS;
	pub const ChallengePeriod: BlockNumber = 7 * DAYS;
	pub const MaxCandidateIntake: u32 = 1;
	pub const SocietyPalletId: PalletId = PalletId(*b"py/socie");
}

impl pallet_society::Config for Runtime {
	type Event = Event;
	type Currency = Balances;
	type Randomness = pallet_babe::RandomnessFromOneEpochAgo<Runtime>;
	type CandidateDeposit = CandidateDeposit;
	type WrongSideDeduction = WrongSideDeduction;
	type MaxStrikes = MaxStrikes;
	type PeriodSpend = PeriodSpend;
	type MembershipChanged = ();
	type RotationPeriod = RotationPeriod;
	type MaxLockDuration = MaxLockDuration;
	type FounderSetOrigin =
		pallet_collective::EnsureProportionMoreThan<_1, _2, AccountId, CouncilCollective>;
	type SuspensionJudgementOrigin = pallet_society::EnsureFounder<Runtime>;
	type ChallengePeriod = ChallengePeriod;
	type MaxCandidateIntake = MaxCandidateIntake;
	type PalletId = SocietyPalletId;
}

parameter_types! {
	pub const MinVestedTransfer: Balance = 100 * CENTS;
}

impl pallet_vesting::Config for Runtime {
	type Event = Event;
	type Currency = Balances;
	type BlockNumberToBalance = ConvertInto;
	type MinVestedTransfer = MinVestedTransfer;
	type WeightInfo = weights::pallet_vesting::WeightInfo<Runtime>;
	const MAX_VESTING_SCHEDULES: u32 = 28;
}

parameter_types! {
	// One storage item; key size 32, value size 8; .
	pub const ProxyDepositBase: Balance = deposit(1, 8);
	// Additional storage item size of 33 bytes.
	pub const ProxyDepositFactor: Balance = deposit(0, 33);
	pub const MaxProxies: u16 = 32;
	pub const AnnouncementDepositBase: Balance = deposit(1, 8);
	pub const AnnouncementDepositFactor: Balance = deposit(0, 66);
	pub const MaxPending: u16 = 32;
}

/// The type used to represent the kinds of proxying allowed.
#[derive(
	Copy,
	Clone,
	Eq,
	PartialEq,
	Ord,
	PartialOrd,
	Encode,
	Decode,
	RuntimeDebug,
	MaxEncodedLen,
	scale_info::TypeInfo,
)]
pub enum ProxyType {
	Any,
	NonTransfer,
	Governance,
	Staking,
	IdentityJudgement,
	CancelProxy,
	Auction,
}
impl Default for ProxyType {
	fn default() -> Self {
		Self::Any
	}
}
impl InstanceFilter<Call> for ProxyType {
	fn filter(&self, c: &Call) -> bool {
		match self {
			ProxyType::Any => true,
			ProxyType::NonTransfer => matches!(
				c,
				Call::System(..) |
				Call::Babe(..) |
				Call::Timestamp(..) |
				Call::Indices(pallet_indices::Call::claim {..}) |
				Call::Indices(pallet_indices::Call::free {..}) |
				Call::Indices(pallet_indices::Call::freeze {..}) |
				// Specifically omitting Indices `transfer`, `force_transfer`
				// Specifically omitting the entire Balances pallet
				Call::Authorship(..) |
				Call::Staking(..) |
				Call::Session(..) |
				Call::Grandpa(..) |
				Call::ImOnline(..) |
				Call::Democracy(..) |
				Call::Council(..) |
				Call::TechnicalCommittee(..) |
				Call::PhragmenElection(..) |
				Call::TechnicalMembership(..) |
				Call::Treasury(..) |
				Call::Bounties(..) |
				Call::Tips(..) |
				Call::Claims(..) |
				Call::Utility(..) |
				Call::Identity(..) |
				Call::Society(..) |
				Call::Recovery(pallet_recovery::Call::as_recovered {..}) |
				Call::Recovery(pallet_recovery::Call::vouch_recovery {..}) |
				Call::Recovery(pallet_recovery::Call::claim_recovery {..}) |
				Call::Recovery(pallet_recovery::Call::close_recovery {..}) |
				Call::Recovery(pallet_recovery::Call::remove_recovery {..}) |
				Call::Recovery(pallet_recovery::Call::cancel_recovered {..}) |
				// Specifically omitting Recovery `create_recovery`, `initiate_recovery`
				Call::Vesting(pallet_vesting::Call::vest {..}) |
				Call::Vesting(pallet_vesting::Call::vest_other {..}) |
				// Specifically omitting Vesting `vested_transfer`, and `force_vested_transfer`
				Call::Scheduler(..) |
				Call::Proxy(..) |
				Call::Multisig(..) |
				Call::Gilt(..) |
				Call::Registrar(paras_registrar::Call::register {..}) |
				Call::Registrar(paras_registrar::Call::deregister {..}) |
				// Specifically omitting Registrar `swap`
				Call::Registrar(paras_registrar::Call::reserve {..}) |
				Call::Crowdloan(..) |
				Call::Slots(..) |
				Call::Auctions(..) // Specifically omitting the entire XCM Pallet
			),
			ProxyType::Governance => matches!(
				c,
				Call::Democracy(..) |
					Call::Council(..) | Call::TechnicalCommittee(..) |
					Call::PhragmenElection(..) |
					Call::Treasury(..) | Call::Bounties(..) |
					Call::Tips(..) | Call::Utility(..)
			),
			ProxyType::Staking => {
				matches!(c, Call::Staking(..) | Call::Session(..) | Call::Utility(..))
			},
			ProxyType::IdentityJudgement => matches!(
				c,
				Call::Identity(pallet_identity::Call::provide_judgement { .. }) | Call::Utility(..)
			),
			ProxyType::CancelProxy => {
				matches!(c, Call::Proxy(pallet_proxy::Call::reject_announcement { .. }))
			},
			ProxyType::Auction => matches!(
				c,
				Call::Auctions(..) | Call::Crowdloan(..) | Call::Registrar(..) | Call::Slots(..)
			),
		}
	}
	fn is_superset(&self, o: &Self) -> bool {
		match (self, o) {
			(x, y) if x == y => true,
			(ProxyType::Any, _) => true,
			(_, ProxyType::Any) => false,
			(ProxyType::NonTransfer, _) => true,
			_ => false,
		}
	}
}

impl pallet_proxy::Config for Runtime {
	type Event = Event;
	type Call = Call;
	type Currency = Balances;
	type ProxyType = ProxyType;
	type ProxyDepositBase = ProxyDepositBase;
	type ProxyDepositFactor = ProxyDepositFactor;
	type MaxProxies = MaxProxies;
	type WeightInfo = weights::pallet_proxy::WeightInfo<Runtime>;
	type MaxPending = MaxPending;
	type CallHasher = BlakeTwo256;
	type AnnouncementDepositBase = AnnouncementDepositBase;
	type AnnouncementDepositFactor = AnnouncementDepositFactor;
}

impl parachains_origin::Config for Runtime {}

impl parachains_configuration::Config for Runtime {
	type WeightInfo = weights::runtime_parachains_configuration::WeightInfo<Runtime>;
}

impl parachains_shared::Config for Runtime {}

impl parachains_session_info::Config for Runtime {}

impl parachains_inclusion::Config for Runtime {
	type Event = Event;
	type DisputesHandler = ();
	type RewardValidators = parachains_reward_points::RewardValidatorsWithEraPoints<Runtime>;
}

impl parachains_paras::Config for Runtime {
	type Origin = Origin;
	type Event = Event;
}

parameter_types! {
	pub const FirstMessageFactorPercent: u64 = 100;
}

impl parachains_ump::Config for Runtime {
	type Event = Event;
	type UmpSink = crate::parachains_ump::XcmSink<XcmExecutor<XcmConfig>, Runtime>;
	type FirstMessageFactorPercent = FirstMessageFactorPercent;
	type ExecuteOverweightOrigin = EnsureRoot<AccountId>;
}

impl parachains_dmp::Config for Runtime {}

impl parachains_hrmp::Config for Runtime {
	type Event = Event;
	type Origin = Origin;
	type Currency = Balances;
}

impl parachains_paras_inherent::Config for Runtime {}

impl parachains_scheduler::Config for Runtime {}

impl parachains_initializer::Config for Runtime {
	type Randomness = pallet_babe::RandomnessFromOneEpochAgo<Runtime>;
	type ForceOrigin = EnsureRoot<AccountId>;
}

parameter_types! {
	pub const ParaDeposit: Balance = 40 * UNITS;
}

impl paras_registrar::Config for Runtime {
	type Event = Event;
	type Origin = Origin;
	type Currency = Balances;
	type OnSwap = (Crowdloan, Slots);
	type ParaDeposit = ParaDeposit;
	type DataDepositPerByte = DataDepositPerByte;
	type WeightInfo = weights::runtime_common_paras_registrar::WeightInfo<Runtime>;
}

parameter_types! {
	// 6 weeks
	pub const LeasePeriod: BlockNumber = 6 * WEEKS;
}

impl slots::Config for Runtime {
	type Event = Event;
	type Currency = Balances;
	type Registrar = Registrar;
	type LeasePeriod = LeasePeriod;
	type WeightInfo = weights::runtime_common_slots::WeightInfo<Runtime>;
}

parameter_types! {
	pub const CrowdloanId: PalletId = PalletId(*b"py/cfund");
	pub const SubmissionDeposit: Balance = 3 * GRAND; // ~ 10 KSM
	pub const MinContribution: Balance = 3_000 * CENTS; // ~ .1 KSM
	pub const RemoveKeysLimit: u32 = 1000;
	// Allow 32 bytes for an additional memo to a crowdloan.
	pub const MaxMemoLength: u8 = 32;
}

impl crowdloan::Config for Runtime {
	type Event = Event;
	type PalletId = CrowdloanId;
	type SubmissionDeposit = SubmissionDeposit;
	type MinContribution = MinContribution;
	type RemoveKeysLimit = RemoveKeysLimit;
	type Registrar = Registrar;
	type Auctioneer = Auctions;
	type MaxMemoLength = MaxMemoLength;
	type WeightInfo = weights::runtime_common_crowdloan::WeightInfo<Runtime>;
}

parameter_types! {
	// The average auction is 7 days long, so this will be 70% for ending period.
	// 5 Days = 72000 Blocks @ 6 sec per block
	pub const EndingPeriod: BlockNumber = 5 * DAYS;
	// ~ 1000 samples per day -> ~ 20 blocks per sample -> 2 minute samples
	pub const SampleLength: BlockNumber = 2 * MINUTES;
}

type AuctionInitiate = EnsureOneOf<
	AccountId,
	EnsureRoot<AccountId>,
	pallet_collective::EnsureProportionAtLeast<_2, _3, AccountId, CouncilCollective>,
>;

impl auctions::Config for Runtime {
	type Event = Event;
	type Leaser = Slots;
	type Registrar = Registrar;
	type EndingPeriod = EndingPeriod;
	type SampleLength = SampleLength;
	type Randomness = pallet_babe::RandomnessFromOneEpochAgo<Runtime>;
	type InitiateOrigin = AuctionInitiate;
	type WeightInfo = weights::runtime_common_auctions::WeightInfo<Runtime>;
}

parameter_types! {
	/// The location of the KSM token, from the context of this chain. Since this token is native to this
	/// chain, we make it synonymous with it and thus it is the `Here` location, which means "equivalent to
	/// the context".
	pub const KsmLocation: MultiLocation = Here.into();
	/// The Kusama network ID. This is named.
	pub const KusamaNetwork: NetworkId = NetworkId::Kusama;
	/// Our XCM location ancestry - i.e. what, if anything, `Parent` means evaluated in our context. Since
	/// Kusama is a top-level relay-chain, there is no ancestry.
	pub const Ancestry: MultiLocation = Here.into();
	/// The check account, which holds any native assets that have been teleported out and not back in (yet).
	pub CheckAccount: AccountId = XcmPallet::check_account();
}

/// The canonical means of converting a `MultiLocation` into an `AccountId`, used when we want to determine
/// the sovereign account controlled by a location.
pub type SovereignAccountOf = (
	// We can convert a child parachain using the standard `AccountId` conversion.
	ChildParachainConvertsVia<ParaId, AccountId>,
	// We can directly alias an `AccountId32` into a local account.
	AccountId32Aliases<KusamaNetwork, AccountId>,
);

/// Our asset transactor. This is what allows us to interest with the runtime facilities from the point of
/// view of XCM-only concepts like `MultiLocation` and `MultiAsset`.
///
/// Ours is only aware of the Balances pallet, which is mapped to `KsmLocation`.
pub type LocalAssetTransactor = XcmCurrencyAdapter<
	// Use this currency:
	Balances,
	// Use this currency when it is a fungible asset matching the given location or name:
	IsConcrete<KsmLocation>,
	// We can convert the MultiLocations with our converter above:
	SovereignAccountOf,
	// Our chain's account ID type (we can't get away without mentioning it explicitly):
	AccountId,
	// We track our teleports in/out to keep total issuance correct.
	CheckAccount,
>;

/// The means that we convert an the XCM message origin location into a local dispatch origin.
type LocalOriginConverter = (
	// A `Signed` origin of the sovereign account that the original location controls.
	SovereignSignedViaLocation<SovereignAccountOf, Origin>,
	// A child parachain, natively expressed, has the `Parachain` origin.
	ChildParachainAsNative<parachains_origin::Origin, Origin>,
	// The AccountId32 location type can be expressed natively as a `Signed` origin.
	SignedAccountId32AsNative<KusamaNetwork, Origin>,
	// A system child parachain, expressed as a Superuser, converts to the `Root` origin.
	ChildSystemParachainAsSuperuser<ParaId, Origin>,
);

parameter_types! {
	/// The amount of weight an XCM operation takes. This is a safe overestimate.
	pub const BaseXcmWeight: Weight = 1_000_000_000;
	/// Maximum number of instructions in a single XCM fragment. A sanity check against weight
	/// calculations getting too crazy.
	pub const MaxInstructions: u32 = 100;
}

/// The XCM router. When we want to send an XCM message, we use this type. It amalgamates all of our
/// individual routers.
pub type XcmRouter = (
	// Only one router so far - use DMP to communicate with child parachains.
	xcm_sender::ChildParachainRouter<Runtime, xcm::AlwaysRelease>,
);

parameter_types! {
	pub const Kusama: MultiAssetFilter = Wild(AllOf { fun: WildFungible, id: Concrete(KsmLocation::get()) });
	pub const KusamaForStatemint: (MultiAssetFilter, MultiLocation) = (Kusama::get(), Parachain(1000).into());
}
pub type TrustedTeleporters = (xcm_builder::Case<KusamaForStatemint>,);

/// The barriers one of which must be passed for an XCM message to be executed.
pub type Barrier = (
	// Weight that is paid for may be consumed.
	TakeWeightCredit,
	// If the message is one that immediately attemps to pay for execution, then allow it.
	AllowTopLevelPaidExecutionFrom<Everything>,
	// Messages coming from system parachains need not pay for execution.
	AllowUnpaidExecutionFrom<IsChildSystemParachain<ParaId>>,
);

pub struct XcmConfig;
impl xcm_executor::Config for XcmConfig {
	type Call = Call;
	type XcmSender = XcmRouter;
	type AssetTransactor = LocalAssetTransactor;
	type OriginConverter = LocalOriginConverter;
	type IsReserve = ();
	type IsTeleporter = TrustedTeleporters;
	type LocationInverter = LocationInverter<Ancestry>;
	type Barrier = Barrier;
	type Weigher = FixedWeightBounds<BaseXcmWeight, Call, MaxInstructions>;
	// The weight trader piggybacks on the existing transaction-fee conversion logic.
	type Trader = UsingComponents<WeightToFee, KsmLocation, AccountId, Balances, ToAuthor<Runtime>>;
	type ResponseHandler = XcmPallet;
	type AssetTrap = XcmPallet;
	type AssetClaims = XcmPallet;
	type SubscriptionService = XcmPallet;
}

parameter_types! {
	pub const CouncilBodyId: BodyId = BodyId::Executive;
}

/// Type to convert an `Origin` type value into a `MultiLocation` value which represents an interior location
/// of this chain.
pub type LocalOriginToLocation = (
	// We allow an origin from the Collective pallet to be used in XCM as a corresponding Plurality of the
	// `Unit` body.
	BackingToPlurality<
		Origin,
		pallet_collective::Origin<Runtime, CouncilCollective>,
		CouncilBodyId,
	>,
	// And a usual Signed origin to be used in XCM as a corresponding AccountId32
	SignedToAccountId32<Origin, AccountId, KusamaNetwork>,
);
impl pallet_xcm::Config for Runtime {
	type Event = Event;
	type SendXcmOrigin = xcm_builder::EnsureXcmOrigin<Origin, LocalOriginToLocation>;
	type XcmRouter = XcmRouter;
	// Anyone can execute XCM messages locally...
	type ExecuteXcmOrigin = xcm_builder::EnsureXcmOrigin<Origin, LocalOriginToLocation>;
	// ...but they must match our filter, which rejects all.
	type XcmExecuteFilter = Nothing;
	type XcmExecutor = XcmExecutor<XcmConfig>;
	type XcmTeleportFilter = Everything;
	type XcmReserveTransferFilter = Everything;
	type Weigher = FixedWeightBounds<BaseXcmWeight, Call, MaxInstructions>;
	type LocationInverter = LocationInverter<Ancestry>;
	type Origin = Origin;
	type Call = Call;
	const VERSION_DISCOVERY_QUEUE_SIZE: u32 = 100;
	type AdvertisedXcmVersion = pallet_xcm::CurrentXcmVersion;
}

parameter_types! {
	pub IgnoredIssuance: Balance = Treasury::pot();
	pub const QueueCount: u32 = 300;
	pub const MaxQueueLen: u32 = 1000;
	pub const FifoQueueLen: u32 = 250;
	pub const GiltPeriod: BlockNumber = 30 * DAYS;
	pub const MinFreeze: Balance = 10_000 * CENTS;
	pub const IntakePeriod: BlockNumber = 5 * MINUTES;
	pub const MaxIntakeBids: u32 = 100;
}

impl pallet_gilt::Config for Runtime {
	type Event = Event;
	type Currency = Balances;
	type CurrencyBalance = Balance;
	type AdminOrigin = MoreThanHalfCouncil;
	type Deficit = (); // Mint
	type Surplus = (); // Burn
	type IgnoredIssuance = IgnoredIssuance;
	type QueueCount = QueueCount;
	type MaxQueueLen = MaxQueueLen;
	type FifoQueueLen = FifoQueueLen;
	type Period = GiltPeriod;
	type MinFreeze = MinFreeze;
	type IntakePeriod = IntakePeriod;
	type MaxIntakeBids = MaxIntakeBids;
	type WeightInfo = weights::pallet_gilt::WeightInfo<Runtime>;
}

construct_runtime! {
	pub enum Runtime where
		Block = Block,
		NodeBlock = primitives::v1::Block,
		UncheckedExtrinsic = UncheckedExtrinsic
	{
		// Basic stuff; balances is uncallable initially.
		System: frame_system::{Pallet, Call, Storage, Config, Event<T>} = 0,

		// Must be before session.
		Babe: pallet_babe::{Pallet, Call, Storage, Config, ValidateUnsigned} = 1,

		Timestamp: pallet_timestamp::{Pallet, Call, Storage, Inherent} = 2,
		Indices: pallet_indices::{Pallet, Call, Storage, Config<T>, Event<T>} = 3,
		Balances: pallet_balances::{Pallet, Call, Storage, Config<T>, Event<T>} = 4,
		TransactionPayment: pallet_transaction_payment::{Pallet, Storage} = 33,

		// Consensus support.
		Authorship: pallet_authorship::{Pallet, Call, Storage} = 5,
		Staking: pallet_staking::{Pallet, Call, Storage, Config<T>, Event<T>} = 6,
		Offences: pallet_offences::{Pallet, Storage, Event} = 7,
		Historical: session_historical::{Pallet} = 34,
		Session: pallet_session::{Pallet, Call, Storage, Event, Config<T>} = 8,
		Grandpa: pallet_grandpa::{Pallet, Call, Storage, Config, Event, ValidateUnsigned} = 10,
		ImOnline: pallet_im_online::{Pallet, Call, Storage, Event<T>, ValidateUnsigned, Config<T>} = 11,
		AuthorityDiscovery: pallet_authority_discovery::{Pallet, Config} = 12,

		// Governance stuff; uncallable initially.
		Democracy: pallet_democracy::{Pallet, Call, Storage, Config<T>, Event<T>} = 13,
		Council: pallet_collective::<Instance1>::{Pallet, Call, Storage, Origin<T>, Event<T>, Config<T>} = 14,
		TechnicalCommittee: pallet_collective::<Instance2>::{Pallet, Call, Storage, Origin<T>, Event<T>, Config<T>} = 15,
		PhragmenElection: pallet_elections_phragmen::{Pallet, Call, Storage, Event<T>, Config<T>} = 16,
		TechnicalMembership: pallet_membership::<Instance1>::{Pallet, Call, Storage, Event<T>, Config<T>} = 17,
		Treasury: pallet_treasury::{Pallet, Call, Storage, Config, Event<T>} = 18,

		// Claims. Usable initially.
		Claims: claims::{Pallet, Call, Storage, Event<T>, Config<T>, ValidateUnsigned} = 19,

		// Utility module.
		Utility: pallet_utility::{Pallet, Call, Event} = 24,

		// Less simple identity module.
		Identity: pallet_identity::{Pallet, Call, Storage, Event<T>} = 25,

		// Society module.
		Society: pallet_society::{Pallet, Call, Storage, Event<T>} = 26,

		// Social recovery module.
		Recovery: pallet_recovery::{Pallet, Call, Storage, Event<T>} = 27,

		// Vesting. Usable initially, but removed once all vesting is finished.
		Vesting: pallet_vesting::{Pallet, Call, Storage, Event<T>, Config<T>} = 28,

		// System scheduler.
		Scheduler: pallet_scheduler::{Pallet, Call, Storage, Event<T>} = 29,

		// Proxy module. Late addition.
		Proxy: pallet_proxy::{Pallet, Call, Storage, Event<T>} = 30,

		// Multisig module. Late addition.
		Multisig: pallet_multisig::{Pallet, Call, Storage, Event<T>} = 31,

		// Bounties module.
		Bounties: pallet_bounties::{Pallet, Call, Storage, Event<T>} = 35,

		// Tips module.
		Tips: pallet_tips::{Pallet, Call, Storage, Event<T>} = 36,

		// Election pallet. Only works with staking, but placed here to maintain indices.
		ElectionProviderMultiPhase: pallet_election_provider_multi_phase::{Pallet, Call, Storage, Event<T>, ValidateUnsigned} = 37,

		// Gilts pallet.
		Gilt: pallet_gilt::{Pallet, Call, Storage, Event<T>, Config} = 38,

		// Provides a semi-sorted list of nominators for staking.
		BagsList: pallet_bags_list::{Pallet, Call, Storage, Event<T>} = 39,

		// Parachains pallets. Start indices at 50 to leave room.
		ParachainsOrigin: parachains_origin::{Pallet, Origin} = 50,
		Configuration: parachains_configuration::{Pallet, Call, Storage, Config<T>} = 51,
		ParasShared: parachains_shared::{Pallet, Call, Storage} = 52,
		ParaInclusion: parachains_inclusion::{Pallet, Call, Storage, Event<T>} = 53,
		ParaInherent: parachains_paras_inherent::{Pallet, Call, Storage, Inherent} = 54,
		ParaScheduler: parachains_scheduler::{Pallet, Storage} = 55,
		Paras: parachains_paras::{Pallet, Call, Storage, Event, Config} = 56,
		Initializer: parachains_initializer::{Pallet, Call, Storage} = 57,
		Dmp: parachains_dmp::{Pallet, Call, Storage} = 58,
		Ump: parachains_ump::{Pallet, Call, Storage, Event} = 59,
		Hrmp: parachains_hrmp::{Pallet, Call, Storage, Event<T>} = 60,
		ParaSessionInfo: parachains_session_info::{Pallet, Storage} = 61,

		// Parachain Onboarding Pallets. Start indices at 70 to leave room.
		Registrar: paras_registrar::{Pallet, Call, Storage, Event<T>} = 70,
		Slots: slots::{Pallet, Call, Storage, Event<T>} = 71,
		Auctions: auctions::{Pallet, Call, Storage, Event<T>} = 72,
		Crowdloan: crowdloan::{Pallet, Call, Storage, Event<T>} = 73,

		// Pallet for sending XCM.
		XcmPallet: pallet_xcm::{Pallet, Call, Storage, Event<T>, Origin} = 99,
	}
}

/// The address format for describing accounts.
pub type Address = sp_runtime::MultiAddress<AccountId, ()>;
/// Block header type as expected by this runtime.
pub type Header = generic::Header<BlockNumber, BlakeTwo256>;
/// Block type as expected by this runtime.
pub type Block = generic::Block<Header, UncheckedExtrinsic>;
/// A Block signed with a Justification
pub type SignedBlock = generic::SignedBlock<Block>;
/// `BlockId` type as expected by this runtime.
pub type BlockId = generic::BlockId<Block>;
/// The `SignedExtension` to the basic transaction logic.
pub type SignedExtra = (
	frame_system::CheckSpecVersion<Runtime>,
	frame_system::CheckTxVersion<Runtime>,
	frame_system::CheckGenesis<Runtime>,
	frame_system::CheckMortality<Runtime>,
	frame_system::CheckNonce<Runtime>,
	frame_system::CheckWeight<Runtime>,
	pallet_transaction_payment::ChargeTransactionPayment<Runtime>,
);
/// Unchecked extrinsic type as expected by this runtime.
pub type UncheckedExtrinsic = generic::UncheckedExtrinsic<Address, Call, Signature, SignedExtra>;
/// Executive: handles dispatch to the various modules.
pub type Executive = frame_executive::Executive<
	Runtime,
	Block,
	frame_system::ChainContext<Runtime>,
	Runtime,
	AllPallets,
	(
		CouncilStoragePrefixMigration,
		TechnicalCommitteeStoragePrefixMigration,
		TechnicalMembershipStoragePrefixMigration,
		MigrateTipsPalletPrefix,
		StakingBagsListMigrationV8,
	),
>;
/// The payload being signed in the transactions.
pub type SignedPayload = generic::SignedPayload<Call, SignedExtra>;

const COUNCIL_OLD_PREFIX: &str = "Instance1Collective";
/// Migrate from `Instance1Collective` to the new pallet prefix `Council`
pub struct CouncilStoragePrefixMigration;

impl OnRuntimeUpgrade for CouncilStoragePrefixMigration {
	fn on_runtime_upgrade() -> frame_support::weights::Weight {
		pallet_collective::migrations::v4::migrate::<Runtime, Council, _>(COUNCIL_OLD_PREFIX)
	}

	#[cfg(feature = "try-runtime")]
	fn pre_upgrade() -> Result<(), &'static str> {
		pallet_collective::migrations::v4::pre_migrate::<Council, _>(COUNCIL_OLD_PREFIX);
		Ok(())
	}

	#[cfg(feature = "try-runtime")]
	fn post_upgrade() -> Result<(), &'static str> {
		pallet_collective::migrations::v4::post_migrate::<Council, _>(COUNCIL_OLD_PREFIX);
		Ok(())
	}
}

const TECHNICAL_COMMITTEE_OLD_PREFIX: &str = "Instance2Collective";
/// Migrate from `Instance2Collective` to the new pallet prefix `TechnicalCommittee`
pub struct TechnicalCommitteeStoragePrefixMigration;

impl OnRuntimeUpgrade for TechnicalCommitteeStoragePrefixMigration {
	fn on_runtime_upgrade() -> frame_support::weights::Weight {
		pallet_collective::migrations::v4::migrate::<Runtime, TechnicalCommittee, _>(
			TECHNICAL_COMMITTEE_OLD_PREFIX,
		)
	}

	#[cfg(feature = "try-runtime")]
	fn pre_upgrade() -> Result<(), &'static str> {
		pallet_collective::migrations::v4::pre_migrate::<TechnicalCommittee, _>(
			TECHNICAL_COMMITTEE_OLD_PREFIX,
		);
		Ok(())
	}

	#[cfg(feature = "try-runtime")]
	fn post_upgrade() -> Result<(), &'static str> {
		pallet_collective::migrations::v4::post_migrate::<TechnicalCommittee, _>(
			TECHNICAL_COMMITTEE_OLD_PREFIX,
		);
		Ok(())
	}
}

const TECHNICAL_MEMBERSHIP_OLD_PREFIX: &str = "Instance1Membership";
/// Migrate from `Instance1Membership` to the new pallet prefix `TechnicalMembership`
pub struct TechnicalMembershipStoragePrefixMigration;

impl OnRuntimeUpgrade for TechnicalMembershipStoragePrefixMigration {
	fn on_runtime_upgrade() -> frame_support::weights::Weight {
		use frame_support::traits::PalletInfo;
		let name = <Runtime as frame_system::Config>::PalletInfo::name::<TechnicalMembership>()
			.expect("TechnicalMembership is part of runtime, so it has a name; qed");
		pallet_membership::migrations::v4::migrate::<Runtime, TechnicalMembership, _>(
			TECHNICAL_MEMBERSHIP_OLD_PREFIX,
			name,
		)
	}

	#[cfg(feature = "try-runtime")]
	fn pre_upgrade() -> Result<(), &'static str> {
		use frame_support::traits::PalletInfo;
		let name = <Runtime as frame_system::Config>::PalletInfo::name::<TechnicalMembership>()
			.expect("TechnicalMembership is part of runtime, so it has a name; qed");
		pallet_membership::migrations::v4::pre_migrate::<TechnicalMembership, _>(
			TECHNICAL_MEMBERSHIP_OLD_PREFIX,
			name,
		);
		Ok(())
	}

	#[cfg(feature = "try-runtime")]
	fn post_upgrade() -> Result<(), &'static str> {
		use frame_support::traits::PalletInfo;
		let name = <Runtime as frame_system::Config>::PalletInfo::name::<TechnicalMembership>()
			.expect("TechnicalMembership is part of runtime, so it has a name; qed");
		pallet_membership::migrations::v4::post_migrate::<TechnicalMembership, _>(
			TECHNICAL_MEMBERSHIP_OLD_PREFIX,
			name,
		);
		Ok(())
	}
}

const TIPS_OLD_PREFIX: &str = "Treasury";
/// Migrate pallet-tips from `Treasury` to the new pallet prefix `Tips`
pub struct MigrateTipsPalletPrefix;

impl OnRuntimeUpgrade for MigrateTipsPalletPrefix {
	fn on_runtime_upgrade() -> frame_support::weights::Weight {
		pallet_tips::migrations::v4::migrate::<Runtime, Tips, _>(TIPS_OLD_PREFIX)
	}

	#[cfg(feature = "try-runtime")]
	fn pre_upgrade() -> Result<(), &'static str> {
		pallet_tips::migrations::v4::pre_migrate::<Runtime, Tips, _>(TIPS_OLD_PREFIX);
		Ok(())
	}

	#[cfg(feature = "try-runtime")]
	fn post_upgrade() -> Result<(), &'static str> {
		pallet_tips::migrations::v4::post_migrate::<Runtime, Tips, _>(TIPS_OLD_PREFIX);
		Ok(())
	}
}

// Migration to generate pallet staking's `SortedListProvider` from pre-existing nominators.
pub struct StakingBagsListMigrationV8;

impl OnRuntimeUpgrade for StakingBagsListMigrationV8 {
	fn on_runtime_upgrade() -> frame_support::weights::Weight {
		pallet_staking::migrations::v8::migrate::<Runtime>()
	}

	#[cfg(feature = "try-runtime")]
	fn pre_upgrade() -> Result<(), &'static str> {
		pallet_staking::migrations::v8::pre_migrate::<Runtime>()
	}

	#[cfg(feature = "try-runtime")]
	fn post_upgrade() -> Result<(), &'static str> {
		pallet_staking::migrations::v8::post_migrate::<Runtime>()
	}
}

#[cfg(not(feature = "disable-runtime-api"))]
sp_api::impl_runtime_apis! {
	impl sp_api::Core<Block> for Runtime {
		fn version() -> RuntimeVersion {
			VERSION
		}

		fn execute_block(block: Block) {
			Executive::execute_block(block);
		}

		fn initialize_block(header: &<Block as BlockT>::Header) {
			Executive::initialize_block(header)
		}
	}

	impl sp_api::Metadata<Block> for Runtime {
		fn metadata() -> OpaqueMetadata {
			OpaqueMetadata::new(Runtime::metadata().into())
		}
	}

	impl block_builder_api::BlockBuilder<Block> for Runtime {
		fn apply_extrinsic(extrinsic: <Block as BlockT>::Extrinsic) -> ApplyExtrinsicResult {
			Executive::apply_extrinsic(extrinsic)
		}

		fn finalize_block() -> <Block as BlockT>::Header {
			Executive::finalize_block()
		}

		fn inherent_extrinsics(data: inherents::InherentData) -> Vec<<Block as BlockT>::Extrinsic> {
			data.create_extrinsics()
		}

		fn check_inherents(
			block: Block,
			data: inherents::InherentData,
		) -> inherents::CheckInherentsResult {
			data.check_extrinsics(&block)
		}
	}

	impl tx_pool_api::runtime_api::TaggedTransactionQueue<Block> for Runtime {
		fn validate_transaction(
			source: TransactionSource,
			tx: <Block as BlockT>::Extrinsic,
			block_hash: <Block as BlockT>::Hash,
		) -> TransactionValidity {
			Executive::validate_transaction(source, tx, block_hash)
		}
	}

	impl offchain_primitives::OffchainWorkerApi<Block> for Runtime {
		fn offchain_worker(header: &<Block as BlockT>::Header) {
			Executive::offchain_worker(header)
		}
	}

	impl primitives::v1::ParachainHost<Block, Hash, BlockNumber> for Runtime {
		fn validators() -> Vec<ValidatorId> {
			parachains_runtime_api_impl::validators::<Runtime>()
		}

		fn validator_groups() -> (Vec<Vec<ValidatorIndex>>, GroupRotationInfo<BlockNumber>) {
			parachains_runtime_api_impl::validator_groups::<Runtime>()
		}

		fn availability_cores() -> Vec<CoreState<Hash, BlockNumber>> {
			parachains_runtime_api_impl::availability_cores::<Runtime>()
		}

		fn persisted_validation_data(para_id: ParaId, assumption: OccupiedCoreAssumption)
			-> Option<PersistedValidationData<Hash, BlockNumber>> {
			parachains_runtime_api_impl::persisted_validation_data::<Runtime>(para_id, assumption)
		}

		fn check_validation_outputs(
			para_id: ParaId,
			outputs: primitives::v1::CandidateCommitments,
		) -> bool {
			parachains_runtime_api_impl::check_validation_outputs::<Runtime>(para_id, outputs)
		}

		fn session_index_for_child() -> SessionIndex {
			parachains_runtime_api_impl::session_index_for_child::<Runtime>()
		}

		fn validation_code(para_id: ParaId, assumption: OccupiedCoreAssumption)
			-> Option<ValidationCode> {
			parachains_runtime_api_impl::validation_code::<Runtime>(para_id, assumption)
		}

		fn candidate_pending_availability(para_id: ParaId) -> Option<CommittedCandidateReceipt<Hash>> {
			parachains_runtime_api_impl::candidate_pending_availability::<Runtime>(para_id)
		}

		fn candidate_events() -> Vec<CandidateEvent<Hash>> {
			parachains_runtime_api_impl::candidate_events::<Runtime, _>(|ev| {
				match ev {
					Event::ParaInclusion(ev) => {
						Some(ev)
					}
					_ => None,
				}
			})
		}

		fn session_info(index: SessionIndex) -> Option<SessionInfo> {
			parachains_runtime_api_impl::session_info::<Runtime>(index)
		}

		fn dmq_contents(recipient: ParaId) -> Vec<InboundDownwardMessage<BlockNumber>> {
			parachains_runtime_api_impl::dmq_contents::<Runtime>(recipient)
		}

		fn inbound_hrmp_channels_contents(
			recipient: ParaId
		) -> BTreeMap<ParaId, Vec<InboundHrmpMessage<BlockNumber>>> {
			parachains_runtime_api_impl::inbound_hrmp_channels_contents::<Runtime>(recipient)
		}

		fn validation_code_by_hash(hash: ValidationCodeHash) -> Option<ValidationCode> {
			parachains_runtime_api_impl::validation_code_by_hash::<Runtime>(hash)
		}
	}

	impl beefy_primitives::BeefyApi<Block> for Runtime {
		fn validator_set() -> beefy_primitives::ValidatorSet<BeefyId> {
			// dummy implementation due to lack of BEEFY pallet.
			beefy_primitives::ValidatorSet { validators: Vec::new(), id: 0 }
		}
	}

	impl mmr::MmrApi<Block, Hash> for Runtime {
		fn generate_proof(_leaf_index: u64)
			-> Result<(mmr::EncodableOpaqueLeaf, mmr::Proof<Hash>), mmr::Error>
		{
			// dummy implementation due to lack of MMR pallet.
			Err(mmr::Error::GenerateProof)
		}

		fn verify_proof(_leaf: mmr::EncodableOpaqueLeaf, _proof: mmr::Proof<Hash>)
			-> Result<(), mmr::Error>
		{
			// dummy implementation due to lack of MMR pallet.
			Err(mmr::Error::Verify)
		}

		fn verify_proof_stateless(
			_root: Hash,
			_leaf: mmr::EncodableOpaqueLeaf,
			_proof: mmr::Proof<Hash>
		) -> Result<(), mmr::Error> {
			// dummy implementation due to lack of MMR pallet.
			Err(mmr::Error::Verify)
		}
	}

	impl fg_primitives::GrandpaApi<Block> for Runtime {
		fn grandpa_authorities() -> Vec<(GrandpaId, u64)> {
			Grandpa::grandpa_authorities()
		}

		fn current_set_id() -> fg_primitives::SetId {
			Grandpa::current_set_id()
		}

		fn submit_report_equivocation_unsigned_extrinsic(
			equivocation_proof: fg_primitives::EquivocationProof<
				<Block as BlockT>::Hash,
				sp_runtime::traits::NumberFor<Block>,
			>,
			key_owner_proof: fg_primitives::OpaqueKeyOwnershipProof,
		) -> Option<()> {
			let key_owner_proof = key_owner_proof.decode()?;

			Grandpa::submit_unsigned_equivocation_report(
				equivocation_proof,
				key_owner_proof,
			)
		}

		fn generate_key_ownership_proof(
			_set_id: fg_primitives::SetId,
			authority_id: fg_primitives::AuthorityId,
		) -> Option<fg_primitives::OpaqueKeyOwnershipProof> {
			use parity_scale_codec::Encode;

			Historical::prove((fg_primitives::KEY_TYPE, authority_id))
				.map(|p| p.encode())
				.map(fg_primitives::OpaqueKeyOwnershipProof::new)
		}
	}

	impl babe_primitives::BabeApi<Block> for Runtime {
		fn configuration() -> babe_primitives::BabeGenesisConfiguration {
			// The choice of `c` parameter (where `1 - c` represents the
			// probability of a slot being empty), is done in accordance to the
			// slot duration and expected target block time, for safely
			// resisting network delays of maximum two seconds.
			// <https://research.web3.foundation/en/latest/polkadot/BABE/Babe/#6-practical-results>
			babe_primitives::BabeGenesisConfiguration {
				slot_duration: Babe::slot_duration(),
				epoch_length: EpochDuration::get(),
				c: BABE_GENESIS_EPOCH_CONFIG.c,
				genesis_authorities: Babe::authorities(),
				randomness: Babe::randomness(),
				allowed_slots: BABE_GENESIS_EPOCH_CONFIG.allowed_slots,
			}
		}

		fn current_epoch_start() -> babe_primitives::Slot {
			Babe::current_epoch_start()
		}

		fn current_epoch() -> babe_primitives::Epoch {
			Babe::current_epoch()
		}

		fn next_epoch() -> babe_primitives::Epoch {
			Babe::next_epoch()
		}

		fn generate_key_ownership_proof(
			_slot: babe_primitives::Slot,
			authority_id: babe_primitives::AuthorityId,
		) -> Option<babe_primitives::OpaqueKeyOwnershipProof> {
			use parity_scale_codec::Encode;

			Historical::prove((babe_primitives::KEY_TYPE, authority_id))
				.map(|p| p.encode())
				.map(babe_primitives::OpaqueKeyOwnershipProof::new)
		}

		fn submit_report_equivocation_unsigned_extrinsic(
			equivocation_proof: babe_primitives::EquivocationProof<<Block as BlockT>::Header>,
			key_owner_proof: babe_primitives::OpaqueKeyOwnershipProof,
		) -> Option<()> {
			let key_owner_proof = key_owner_proof.decode()?;

			Babe::submit_unsigned_equivocation_report(
				equivocation_proof,
				key_owner_proof,
			)
		}
	}

	impl authority_discovery_primitives::AuthorityDiscoveryApi<Block> for Runtime {
		fn authorities() -> Vec<AuthorityDiscoveryId> {
			parachains_runtime_api_impl::relevant_authority_ids::<Runtime>()
		}
	}

	impl sp_session::SessionKeys<Block> for Runtime {
		fn generate_session_keys(seed: Option<Vec<u8>>) -> Vec<u8> {
			SessionKeys::generate(seed)
		}

		fn decode_session_keys(
			encoded: Vec<u8>,
		) -> Option<Vec<(Vec<u8>, sp_core::crypto::KeyTypeId)>> {
			SessionKeys::decode_into_raw_public_keys(&encoded)
		}
	}

	impl frame_system_rpc_runtime_api::AccountNonceApi<Block, AccountId, Nonce> for Runtime {
		fn account_nonce(account: AccountId) -> Nonce {
			System::account_nonce(account)
		}
	}

	impl pallet_transaction_payment_rpc_runtime_api::TransactionPaymentApi<
		Block,
		Balance,
	> for Runtime {
		fn query_info(uxt: <Block as BlockT>::Extrinsic, len: u32) -> RuntimeDispatchInfo<Balance> {
			TransactionPayment::query_info(uxt, len)
		}
		fn query_fee_details(uxt: <Block as BlockT>::Extrinsic, len: u32) -> FeeDetails<Balance> {
			TransactionPayment::query_fee_details(uxt, len)
		}
	}

	#[cfg(feature = "try-runtime")]
	impl frame_try_runtime::TryRuntime<Block> for Runtime {
		fn on_runtime_upgrade() -> Result<(Weight, Weight), sp_runtime::RuntimeString> {
			log::info!("try-runtime::on_runtime_upgrade kusama.");
			let weight = Executive::try_runtime_upgrade()?;
			Ok((weight, BlockWeights::get().max_block))
		}
	}

	#[cfg(feature = "runtime-benchmarks")]
	impl frame_benchmarking::Benchmark<Block> for Runtime {
		fn benchmark_metadata(extra: bool) -> (
			Vec<frame_benchmarking::BenchmarkList>,
			Vec<frame_support::traits::StorageInfo>,
		) {
			use frame_benchmarking::{list_benchmark, Benchmarking, BenchmarkList};
			use frame_support::traits::StorageInfoTrait;

			use pallet_session_benchmarking::Pallet as SessionBench;
			use pallet_offences_benchmarking::Pallet as OffencesBench;
			use frame_system_benchmarking::Pallet as SystemBench;

			let mut list = Vec::<BenchmarkList>::new();

			// Polkadot
			// NOTE: Make sure to prefix these `runtime_common::` so that path resolves correctly
			// in the generated file.
			list_benchmark!(list, extra, runtime_common::auctions, Auctions);
			list_benchmark!(list, extra, runtime_common::crowdloan, Crowdloan);
			list_benchmark!(list, extra, runtime_common::claims, Claims);
			list_benchmark!(list, extra, runtime_common::slots, Slots);
			list_benchmark!(list, extra, runtime_common::paras_registrar, Registrar);
<<<<<<< HEAD
			list_benchmark!(list, extra, runtime_parachains::hrmp, Hrmp);

=======
			list_benchmark!(list, extra, runtime_parachains::configuration, Configuration);
>>>>>>> e0a53cf5
			// Substrate
			list_benchmark!(list, extra, pallet_bags_list, BagsList);
			list_benchmark!(list, extra, pallet_balances, Balances);
			list_benchmark!(list, extra, pallet_bounties, Bounties);
			list_benchmark!(list, extra, pallet_collective, Council);
			list_benchmark!(list, extra, pallet_collective, TechnicalCommittee);
			list_benchmark!(list, extra, pallet_democracy, Democracy);
			list_benchmark!(list, extra, pallet_elections_phragmen, PhragmenElection);
			list_benchmark!(list, extra, pallet_election_provider_multi_phase, ElectionProviderMultiPhase);
			list_benchmark!(list, extra, pallet_gilt, Gilt);
			list_benchmark!(list, extra, pallet_identity, Identity);
			list_benchmark!(list, extra, pallet_im_online, ImOnline);
			list_benchmark!(list, extra, pallet_indices, Indices);
			list_benchmark!(list, extra, pallet_membership, TechnicalMembership);
			list_benchmark!(list, extra, pallet_multisig, Multisig);
			list_benchmark!(list, extra, pallet_offences, OffencesBench::<Runtime>);
			list_benchmark!(list, extra, pallet_proxy, Proxy);
			list_benchmark!(list, extra, pallet_scheduler, Scheduler);
			list_benchmark!(list, extra, pallet_session, SessionBench::<Runtime>);
			list_benchmark!(list, extra, pallet_staking, Staking);
			list_benchmark!(list, extra, frame_system, SystemBench::<Runtime>);
			list_benchmark!(list, extra, pallet_timestamp, Timestamp);
			list_benchmark!(list, extra, pallet_tips, Tips);
			list_benchmark!(list, extra, pallet_treasury, Treasury);
			list_benchmark!(list, extra, pallet_utility, Utility);
			list_benchmark!(list, extra, pallet_vesting, Vesting);

			let storage_info = AllPalletsWithSystem::storage_info();

			return (list, storage_info)
		}

		fn dispatch_benchmark(
			config: frame_benchmarking::BenchmarkConfig
		) -> Result<
			Vec<frame_benchmarking::BenchmarkBatch>,
			sp_runtime::RuntimeString,
		> {
			use frame_benchmarking::{Benchmarking, BenchmarkBatch, add_benchmark, TrackedStorageKey};
			// Trying to add benchmarks directly to some pallets caused cyclic dependency issues.
			// To get around that, we separated the benchmarks into its own crate.
			use pallet_session_benchmarking::Pallet as SessionBench;
			use pallet_offences_benchmarking::Pallet as OffencesBench;
			use frame_system_benchmarking::Pallet as SystemBench;

			impl pallet_session_benchmarking::Config for Runtime {}
			impl pallet_offences_benchmarking::Config for Runtime {}
			impl frame_system_benchmarking::Config for Runtime {}

			let whitelist: Vec<TrackedStorageKey> = vec![
				// Block Number
				hex_literal::hex!("26aa394eea5630e07c48ae0c9558cef702a5c1b19ab7a04f536c519aca4983ac").to_vec().into(),
				// Total Issuance
				hex_literal::hex!("c2261276cc9d1f8598ea4b6a74b15c2f57c875e4cff74148e4628f264b974c80").to_vec().into(),
				// Execution Phase
				hex_literal::hex!("26aa394eea5630e07c48ae0c9558cef7ff553b5a9862a516939d82b3d3d8661a").to_vec().into(),
				// Event Count
				hex_literal::hex!("26aa394eea5630e07c48ae0c9558cef70a98fdbe9ce6c55837576c60c7af3850").to_vec().into(),
				// System Events
				hex_literal::hex!("26aa394eea5630e07c48ae0c9558cef780d41e5e16056765bc8461851072c9d7").to_vec().into(),
				// Treasury Account
				hex_literal::hex!("26aa394eea5630e07c48ae0c9558cef7b99d880ec681799c0cf30e8886371da95ecffd7b6c0f78751baa9d281e0bfa3a6d6f646c70792f74727372790000000000000000000000000000000000000000").to_vec().into(),
			];

			let mut batches = Vec::<BenchmarkBatch>::new();
			let params = (&config, &whitelist);
			// Polkadot
			// NOTE: Make sure to prefix these `runtime_common::` so that path resolves correctly
			// in the generated file.
			add_benchmark!(params, batches, runtime_common::auctions, Auctions);
			add_benchmark!(params, batches, runtime_common::crowdloan, Crowdloan);
			add_benchmark!(params, batches, runtime_common::claims, Claims);
			add_benchmark!(params, batches, runtime_common::slots, Slots);
			add_benchmark!(params, batches, runtime_common::paras_registrar, Registrar);
<<<<<<< HEAD
			add_benchmark!(params, batches, runtime_parachains::hrmp, Hrmp);

=======
			add_benchmark!(params, batches, runtime_parachains::configuration, Configuration);
>>>>>>> e0a53cf5
			// Substrate
			add_benchmark!(params, batches, pallet_balances, Balances);
			add_benchmark!(params, batches, pallet_bags_list, BagsList);
			add_benchmark!(params, batches, pallet_bounties, Bounties);
			add_benchmark!(params, batches, pallet_collective, Council);
			add_benchmark!(params, batches, pallet_collective, TechnicalCommittee);
			add_benchmark!(params, batches, pallet_democracy, Democracy);
			add_benchmark!(params, batches, pallet_elections_phragmen, PhragmenElection);
			add_benchmark!(params, batches, pallet_election_provider_multi_phase, ElectionProviderMultiPhase);
			add_benchmark!(params, batches, pallet_gilt, Gilt);
			add_benchmark!(params, batches, pallet_identity, Identity);
			add_benchmark!(params, batches, pallet_im_online, ImOnline);
			add_benchmark!(params, batches, pallet_indices, Indices);
			add_benchmark!(params, batches, pallet_membership, TechnicalMembership);
			add_benchmark!(params, batches, pallet_multisig, Multisig);
			add_benchmark!(params, batches, pallet_offences, OffencesBench::<Runtime>);
			add_benchmark!(params, batches, pallet_proxy, Proxy);
			add_benchmark!(params, batches, pallet_scheduler, Scheduler);
			add_benchmark!(params, batches, pallet_session, SessionBench::<Runtime>);
			add_benchmark!(params, batches, pallet_staking, Staking);
			add_benchmark!(params, batches, frame_system, SystemBench::<Runtime>);
			add_benchmark!(params, batches, pallet_timestamp, Timestamp);
			add_benchmark!(params, batches, pallet_tips, Tips);
			add_benchmark!(params, batches, pallet_treasury, Treasury);
			add_benchmark!(params, batches, pallet_utility, Utility);
			add_benchmark!(params, batches, pallet_vesting, Vesting);

			if batches.is_empty() { return Err("Benchmark not found for this pallet.".into()) }
			Ok(batches)
		}
	}
}

#[cfg(test)]
mod tests_fess {
	use super::*;
	use sp_runtime::assert_eq_error_rate;

	#[test]
	fn signed_deposit_is_sensible() {
		// ensure this number does not change, or that it is checked after each change.
		// a 1 MB solution should need around 0.16 KSM deposit
		let deposit = SignedDepositBase::get() + (SignedDepositByte::get() * 1024 * 1024);
		assert_eq_error_rate!(deposit, UNITS * 16 / 100, UNITS / 100);
	}
}<|MERGE_RESOLUTION|>--- conflicted
+++ resolved
@@ -2008,12 +2008,8 @@
 			list_benchmark!(list, extra, runtime_common::claims, Claims);
 			list_benchmark!(list, extra, runtime_common::slots, Slots);
 			list_benchmark!(list, extra, runtime_common::paras_registrar, Registrar);
-<<<<<<< HEAD
 			list_benchmark!(list, extra, runtime_parachains::hrmp, Hrmp);
-
-=======
 			list_benchmark!(list, extra, runtime_parachains::configuration, Configuration);
->>>>>>> e0a53cf5
 			// Substrate
 			list_benchmark!(list, extra, pallet_bags_list, BagsList);
 			list_benchmark!(list, extra, pallet_balances, Balances);
@@ -2088,12 +2084,8 @@
 			add_benchmark!(params, batches, runtime_common::claims, Claims);
 			add_benchmark!(params, batches, runtime_common::slots, Slots);
 			add_benchmark!(params, batches, runtime_common::paras_registrar, Registrar);
-<<<<<<< HEAD
+			add_benchmark!(params, batches, runtime_parachains::configuration, Configuration);
 			add_benchmark!(params, batches, runtime_parachains::hrmp, Hrmp);
-
-=======
-			add_benchmark!(params, batches, runtime_parachains::configuration, Configuration);
->>>>>>> e0a53cf5
 			// Substrate
 			add_benchmark!(params, batches, pallet_balances, Balances);
 			add_benchmark!(params, batches, pallet_bags_list, BagsList);

--- conflicted
+++ resolved
@@ -17,39 +17,26 @@
 //! XCM configuration for Rococo.
 
 use super::{
-<<<<<<< HEAD
-	parachains_origin, AccountId, AllPalletsWithSystem, Balances, Call, Event, Origin, ParaId,
-	Runtime, WeightToFee, XcmPallet,
+	parachains_origin, AccountId, AllPalletsWithSystem, Balances, CouncilCollective, ParaId,
+	Runtime, RuntimeCall, RuntimeEvent, RuntimeOrigin, WeightToFee, XcmPallet,
 };
 use frame_support::{
-	parameter_types,
-	traits::{Everything, IsInVec, Nothing},
-	weights::Weight,
-=======
-	parachains_origin, AccountId, Balances, CouncilCollective, Origin, ParaId, Runtime,
-	RuntimeCall, RuntimeEvent, WeightToFee, XcmPallet,
->>>>>>> 95818496
+	match_types, parameter_types,
+	traits::{Everything, Nothing},
 };
-use frame_support::{match_types, parameter_types, traits::Everything};
 use runtime_common::{xcm_sender, ToAuthor};
 use xcm::latest::prelude::*;
 use xcm_builder::{
 	AccountId32Aliases, AllowKnownQueryResponses, AllowSubscriptionsFrom,
 	AllowTopLevelPaidExecutionFrom, AllowUnpaidExecutionFrom, BackingToPlurality,
 	ChildParachainAsNative, ChildParachainConvertsVia, ChildSystemParachainAsSuperuser,
-<<<<<<< HEAD
-	CurrencyAdapter as XcmCurrencyAdapter, FixedWeightBounds, IsConcrete,
-	SignedAccountId32AsNative, SignedToAccountId32, SovereignSignedViaLocation, UsingComponents,
-=======
 	CurrencyAdapter as XcmCurrencyAdapter, FixedWeightBounds, IsChildSystemParachain, IsConcrete,
-	LocationInverter, SignedAccountId32AsNative, SignedToAccountId32, SovereignSignedViaLocation,
-	TakeWeightCredit, UsingComponents, WeightInfoBounds,
->>>>>>> 95818496
+	SignedAccountId32AsNative, SignedToAccountId32, SovereignSignedViaLocation, TakeWeightCredit,
+	UsingComponents, WeightInfoBounds,
 };
 use xcm_executor::XcmExecutor;
 
 parameter_types! {
-<<<<<<< HEAD
 	pub const TokenLocation: MultiLocation = Here.into_location();
 	pub const ThisNetwork: NetworkId = NetworkId::Rococo;
 	pub UniversalLocation: InteriorMultiLocation = ThisNetwork::get().into();
@@ -58,30 +45,6 @@
 
 pub type LocationConverter =
 	(ChildParachainConvertsVia<ParaId, AccountId>, AccountId32Aliases<ThisNetwork, AccountId>);
-=======
-	/// The location of the ROC token, from the context of this chain. Since this token is native to this
-	/// chain, we make it synonymous with it and thus it is the `Here` location, which means "equivalent to
-	/// the context".
-	pub const RocLocation: MultiLocation = Here.into();
-	/// The Rococo network ID. This is named.
-	pub RococoNetwork: NetworkId =
-		NetworkId::Named(b"Rococo".to_vec().try_into().expect("shorter than length limit; qed"));
-	/// Our XCM location ancestry - i.e. what, if anything, `Parent` means evaluated in our context. Since
-	/// Rococo is a top-level relay-chain, there is no ancestry.
-	pub const Ancestry: MultiLocation = Here.into();
-	/// The check account, which holds any native assets that have been teleported out and not back in (yet).
-	pub CheckAccount: AccountId = XcmPallet::check_account();
-}
-
-/// The canonical means of converting a `MultiLocation` into an `AccountId`, used when we want to determine
-/// the sovereign account controlled by a location.
-pub type SovereignAccountOf = (
-	// We can convert a child parachain using the standard `AccountId` conversion.
-	ChildParachainConvertsVia<ParaId, AccountId>,
-	// We can directly alias an `AccountId32` into a local account.
-	AccountId32Aliases<RococoNetwork, AccountId>,
-);
->>>>>>> 95818496
 
 /// Our asset transactor. This is what allows us to interest with the runtime facilities from the point of
 /// view of XCM-only concepts like `MultiLocation` and `MultiAsset`.
@@ -102,28 +65,15 @@
 
 /// The means that we convert an the XCM message origin location into a local dispatch origin.
 type LocalOriginConverter = (
-<<<<<<< HEAD
-	SovereignSignedViaLocation<LocationConverter, Origin>,
-	ChildParachainAsNative<parachains_origin::Origin, Origin>,
-	SignedAccountId32AsNative<ThisNetwork, Origin>,
-=======
-	// A `Signed` origin of the sovereign account that the original location controls.
-	SovereignSignedViaLocation<SovereignAccountOf, Origin>,
-	// A child parachain, natively expressed, has the `Parachain` origin.
-	ChildParachainAsNative<parachains_origin::Origin, Origin>,
-	// The AccountId32 location type can be expressed natively as a `Signed` origin.
-	SignedAccountId32AsNative<RococoNetwork, Origin>,
-	// A system child parachain, expressed as a Superuser, converts to the `Root` origin.
->>>>>>> 95818496
-	ChildSystemParachainAsSuperuser<ParaId, Origin>,
+	SovereignSignedViaLocation<LocationConverter, RuntimeOrigin>,
+	ChildParachainAsNative<parachains_origin::Origin, RuntimeOrigin>,
+	SignedAccountId32AsNative<ThisNetwork, RuntimeOrigin>,
+	ChildSystemParachainAsSuperuser<ParaId, RuntimeOrigin>,
 );
 
 parameter_types! {
 	/// The amount of weight an XCM operation takes. This is a safe overestimate.
 	pub const BaseXcmWeight: u64 = 1_000_000_000;
-	/// Maximum number of instructions in a single XCM fragment. A sanity check against weight
-	/// calculations getting too crazy.
-	pub const MaxInstructions: u32 = 100;
 }
 /// The XCM router. When we want to send an XCM message, we use this type. It amalgamates all of our
 /// individual routers.
@@ -133,14 +83,19 @@
 );
 
 parameter_types! {
-<<<<<<< HEAD
 	pub const Roc: MultiAssetFilter = Wild(AllOf { fun: WildFungible, id: Concrete(TokenLocation::get()) });
-	pub const RocForTick: (MultiAssetFilter, MultiLocation) = (Roc::get(), Parachain(100).into_location());
-	pub const RocForTrick: (MultiAssetFilter, MultiLocation) = (Roc::get(), Parachain(110).into_location());
-	pub const RocForTrack: (MultiAssetFilter, MultiLocation) = (Roc::get(), Parachain(120).into_location());
-	pub const RocForRockmine: (MultiAssetFilter, MultiLocation) = (Roc::get(), Parachain(1000).into_location());
-	pub const RocForCanvas: (MultiAssetFilter, MultiLocation) = (Roc::get(), Parachain(1002).into_location());
-	pub const RocForEncointer: (MultiAssetFilter, MultiLocation) = (Roc::get(), Parachain(1003).into_location());
+	pub const Statemine: MultiLocation = Parachain(1000).into_location();
+	pub const Contracts: MultiLocation = Parachain(1002).into_location();
+	pub const Encointer: MultiLocation = Parachain(1003).into_location();
+	pub const Tick: MultiLocation = Parachain(100).into_location();
+	pub const Trick: MultiLocation = Parachain(110).into_location();
+	pub const Track: MultiLocation = Parachain(120).into_location();
+	pub const RocForTick: (MultiAssetFilter, MultiLocation) = (Roc::get(), Tick::get());
+	pub const RocForTrick: (MultiAssetFilter, MultiLocation) = (Roc::get(), Trick::get());
+	pub const RocForTrack: (MultiAssetFilter, MultiLocation) = (Roc::get(), Track::get());
+	pub const RocForStatemine: (MultiAssetFilter, MultiLocation) = (Roc::get(), Statemine::get());
+	pub const RocForContracts: (MultiAssetFilter, MultiLocation) = (Roc::get(), Contracts::get());
+	pub const RocForEncointer: (MultiAssetFilter, MultiLocation) = (Roc::get(), Encointer::get());
 	pub const MaxInstructions: u32 = 100;
 	pub const MaxAssetsIntoHolding: u32 = 64;
 }
@@ -148,32 +103,9 @@
 	xcm_builder::Case<RocForTick>,
 	xcm_builder::Case<RocForTrick>,
 	xcm_builder::Case<RocForTrack>,
-	xcm_builder::Case<RocForRockmine>,
-	xcm_builder::Case<RocForCanvas>,
+	xcm_builder::Case<RocForStatemine>,
+	xcm_builder::Case<RocForContracts>,
 	xcm_builder::Case<RocForEncointer>,
-=======
-	pub const Rococo: MultiAssetFilter = Wild(AllOf { fun: WildFungible, id: Concrete(RocLocation::get()) });
-	pub const Statemine: MultiLocation = Parachain(1000).into();
-	pub const Contracts: MultiLocation = Parachain(1002).into();
-	pub const Encointer: MultiLocation = Parachain(1003).into();
-	pub const Tick: MultiLocation = Parachain(100).into();
-	pub const Trick: MultiLocation = Parachain(110).into();
-	pub const Track: MultiLocation = Parachain(120).into();
-	pub const RococoForTick: (MultiAssetFilter, MultiLocation) = (Rococo::get(), Tick::get());
-	pub const RococoForTrick: (MultiAssetFilter, MultiLocation) = (Rococo::get(), Trick::get());
-	pub const RococoForTrack: (MultiAssetFilter, MultiLocation) = (Rococo::get(), Track::get());
-	pub const RococoForStatemine: (MultiAssetFilter, MultiLocation) = (Rococo::get(), Statemine::get());
-	pub const RococoForContracts: (MultiAssetFilter, MultiLocation) = (Rococo::get(), Contracts::get());
-	pub const RococoForEncointer: (MultiAssetFilter, MultiLocation) = (Rococo::get(), Encointer::get());
-}
-pub type TrustedTeleporters = (
-	xcm_builder::Case<RococoForTick>,
-	xcm_builder::Case<RococoForTrick>,
-	xcm_builder::Case<RococoForTrack>,
-	xcm_builder::Case<RococoForStatemine>,
-	xcm_builder::Case<RococoForContracts>,
-	xcm_builder::Case<RococoForEncointer>,
->>>>>>> 95818496
 );
 
 match_types! {
@@ -206,19 +138,13 @@
 	type IsTeleporter = TrustedTeleporters;
 	type UniversalLocation = UniversalLocation;
 	type Barrier = Barrier;
-<<<<<<< HEAD
-	type Weigher = FixedWeightBounds<BaseXcmWeight, Call, MaxInstructions>;
-	type Trader =
-		UsingComponents<WeightToFee, TokenLocation, AccountId, Balances, ToAuthor<Runtime>>;
-=======
 	type Weigher = WeightInfoBounds<
 		crate::weights::xcm::RococoXcmWeight<RuntimeCall>,
 		RuntimeCall,
 		MaxInstructions,
 	>;
-	// The weight trader piggybacks on the existing transaction-fee conversion logic.
-	type Trader = UsingComponents<WeightToFee, RocLocation, AccountId, Balances, ToAuthor<Runtime>>;
->>>>>>> 95818496
+	type Trader =
+		UsingComponents<WeightToFee, TokenLocation, AccountId, Balances, ToAuthor<Runtime>>;
 	type ResponseHandler = XcmPallet;
 	type AssetTrap = XcmPallet;
 	type AssetLocker = ();
@@ -230,7 +156,7 @@
 	type FeeManager = ();
 	type MessageExporter = ();
 	type UniversalAliases = Nothing;
-	type CallDispatcher = Call;
+	type CallDispatcher = RuntimeCall;
 }
 
 parameter_types! {
@@ -243,7 +169,7 @@
 
 /// Type to convert the council origin to a Plurality `MultiLocation` value.
 pub type CouncilToPlurality = BackingToPlurality<
-	Origin,
+	RuntimeOrigin,
 	pallet_collective::Origin<Runtime, CouncilCollective>,
 	CouncilBodyId,
 >;
@@ -255,35 +181,23 @@
 	// `Unit` body.
 	CouncilToPlurality,
 	// And a usual Signed origin to be used in XCM as a corresponding AccountId32
-	SignedToAccountId32<Origin, AccountId, ThisNetwork>,
+	SignedToAccountId32<RuntimeOrigin, AccountId, ThisNetwork>,
 );
 impl pallet_xcm::Config for Runtime {
 	type RuntimeEvent = RuntimeEvent;
-	type SendXcmOrigin = xcm_builder::EnsureXcmOrigin<Origin, LocalOriginToLocation>;
+	type SendXcmOrigin = xcm_builder::EnsureXcmOrigin<RuntimeOrigin, LocalOriginToLocation>;
 	type XcmRouter = XcmRouter;
 	// Anyone can execute XCM messages locally.
-	type ExecuteXcmOrigin = xcm_builder::EnsureXcmOrigin<Origin, LocalOriginToLocation>;
-<<<<<<< HEAD
-	// ...but they must match our filter, which right now rejects everything.
-	type XcmExecuteFilter = Nothing;
+	type ExecuteXcmOrigin = xcm_builder::EnsureXcmOrigin<RuntimeOrigin, LocalOriginToLocation>;
+	type XcmExecuteFilter = Everything;
 	type XcmExecutor = XcmExecutor<XcmConfig>;
-=======
-	type XcmExecuteFilter = Everything;
-	type XcmExecutor = xcm_executor::XcmExecutor<XcmConfig>;
-	// Anyone is able to use teleportation regardless of who they are and what they want to teleport.
->>>>>>> 95818496
 	type XcmTeleportFilter = Everything;
 	// Anyone is able to use reserve transfers regardless of who they are and what they want to
 	// transfer.
 	type XcmReserveTransferFilter = Everything;
-<<<<<<< HEAD
-	type Weigher = FixedWeightBounds<BaseXcmWeight, Call, MaxInstructions>;
+	type Weigher = FixedWeightBounds<BaseXcmWeight, RuntimeCall, MaxInstructions>;
 	type UniversalLocation = UniversalLocation;
-=======
-	type Weigher = FixedWeightBounds<BaseXcmWeight, RuntimeCall, MaxInstructions>;
-	type LocationInverter = LocationInverter<Ancestry>;
->>>>>>> 95818496
-	type Origin = Origin;
+	type RuntimeOrigin = RuntimeOrigin;
 	type RuntimeCall = RuntimeCall;
 	const VERSION_DISCOVERY_QUEUE_SIZE: u32 = 100;
 	type AdvertisedXcmVersion = pallet_xcm::CurrentXcmVersion;

// Copyright 2021 Parity Technologies (UK) Ltd.
// This file is part of Polkadot.

// Polkadot is free software: you can redistribute it and/or modify
// it under the terms of the GNU General Public License as published by
// the Free Software Foundation, either version 3 of the License, or
// (at your option) any later version.

// Polkadot is distributed in the hope that it will be useful,
// but WITHOUT ANY WARRANTY; without even the implied warranty of
// MERCHANTABILITY or FITNESS FOR A PARTICULAR PURPOSE.  See the
// GNU General Public License for more details.

// You should have received a copy of the GNU General Public License
// along with Polkadot.  If not, see <http://www.gnu.org/licenses/>.

#![cfg_attr(not(feature = "std"), no_std)]
#![cfg(test)]

use polkadot_test_client::{
	BlockBuilderExt, ClientBlockImportExt, DefaultTestClientBuilderExt, ExecutionStrategy,
	InitPolkadotBlockBuilder, TestClientBuilder, TestClientBuilderExt,
};
use polkadot_test_runtime::pallet_test_notifier;
use polkadot_test_service::construct_extrinsic;
use sp_runtime::traits::Block;
use sp_state_machine::InspectState;
use xcm::{latest::prelude::*, VersionedResponse, VersionedXcm};

#[test]
fn basic_buy_fees_message_executes() {
	sp_tracing::try_init_simple();
	let mut client = TestClientBuilder::new()
		.set_execution_strategy(ExecutionStrategy::AlwaysWasm)
		.build();

	let msg = Xcm(vec![
		WithdrawAsset((Parent, 100).into()),
		BuyExecution { fees: (Parent, 1).into(), weight_limit: Unlimited },
		DepositAsset { assets: Wild(AllCounted(1)), beneficiary: Parent.into() },
	]);

	let mut block_builder = client.init_polkadot_block_builder();

	let execute = construct_extrinsic(
		&client,
		polkadot_test_runtime::RuntimeCall::Xcm(pallet_xcm::Call::execute {
			message: Box::new(VersionedXcm::from(msg)),
			max_weight: 1_000_000_000,
		}),
		sp_keyring::Sr25519Keyring::Alice,
		0,
	);

	block_builder.push_polkadot_extrinsic(execute).expect("pushes extrinsic");

	let block = block_builder.build().expect("Finalizes the block").block;
	let block_hash = block.hash();

	futures::executor::block_on(client.import(sp_consensus::BlockOrigin::Own, block))
		.expect("imports the block");

	client.state_at(&block_hash).expect("state should exist").inspect_state(|| {
		assert!(polkadot_test_runtime::System::events().iter().any(|r| matches!(
			r.event,
			polkadot_test_runtime::RuntimeEvent::Xcm(pallet_xcm::Event::Attempted(
				Outcome::Complete(_)
			)),
		)));
	});
}

#[test]
fn query_response_fires() {
	use pallet_test_notifier::Event::*;
	use pallet_xcm::QueryStatus;
	use polkadot_test_runtime::RuntimeEvent::TestNotifier;

	sp_tracing::try_init_simple();
	let mut client = TestClientBuilder::new()
		.set_execution_strategy(ExecutionStrategy::AlwaysWasm)
		.build();

	let mut block_builder = client.init_polkadot_block_builder();

	let execute = construct_extrinsic(
		&client,
		polkadot_test_runtime::RuntimeCall::TestNotifier(
			pallet_test_notifier::Call::prepare_new_query {},
		),
		sp_keyring::Sr25519Keyring::Alice,
		0,
	);

	block_builder.push_polkadot_extrinsic(execute).expect("pushes extrinsic");

	let block = block_builder.build().expect("Finalizes the block").block;
	let block_hash = block.hash();

	futures::executor::block_on(client.import(sp_consensus::BlockOrigin::Own, block))
		.expect("imports the block");

	let mut query_id = None;
	client.state_at(&block_hash).expect("state should exist").inspect_state(|| {
		for r in polkadot_test_runtime::System::events().iter() {
			match r.event {
				TestNotifier(QueryPrepared(q)) => query_id = Some(q),
				_ => (),
			}
		}
	});
	let query_id = query_id.unwrap();

	let mut block_builder = client.init_polkadot_block_builder();

	let response = Response::ExecutionResult(None);
	let max_weight = 1_000_000;
	let querier = Some(Here.into());
	let msg = Xcm(vec![QueryResponse { query_id, response, max_weight, querier }]);
	let msg = Box::new(VersionedXcm::from(msg));

	let execute = construct_extrinsic(
		&client,
		polkadot_test_runtime::RuntimeCall::Xcm(pallet_xcm::Call::execute {
			message: msg,
			max_weight: 1_000_000_000,
		}),
		sp_keyring::Sr25519Keyring::Alice,
		1,
	);

	block_builder.push_polkadot_extrinsic(execute).expect("pushes extrinsic");

	let block = block_builder.build().expect("Finalizes the block").block;
	let block_hash = block.hash();

	futures::executor::block_on(client.import(sp_consensus::BlockOrigin::Own, block))
		.expect("imports the block");

<<<<<<< HEAD
	client
		.state_at(&BlockId::Hash(block_hash))
		.expect("state should exist")
		.inspect_state(|| {
			assert!(polkadot_test_runtime::System::events().iter().any(|r| matches!(
				r.event,
				polkadot_test_runtime::RuntimeEvent::Xcm(pallet_xcm::Event::ResponseReady(
					q,
					Response::ExecutionResult(None),
				)) if q == query_id,
			)));
			assert_eq!(
				polkadot_test_runtime::Xcm::query(query_id),
				Some(QueryStatus::Ready {
					response: VersionedResponse::V3(Response::ExecutionResult(None)),
					at: 2u32.into()
				}),
			)
		});
=======
	client.state_at(&block_hash).expect("state should exist").inspect_state(|| {
		assert!(polkadot_test_runtime::System::events().iter().any(|r| matches!(
			r.event,
			polkadot_test_runtime::RuntimeEvent::Xcm(pallet_xcm::Event::ResponseReady(
				q,
				Response::ExecutionResult(None),
			)) if q == query_id,
		)));
		assert_eq!(
			polkadot_test_runtime::Xcm::query(query_id),
			Some(QueryStatus::Ready {
				response: VersionedResponse::V2(Response::ExecutionResult(None)),
				at: 2u32.into()
			}),
		)
	});
>>>>>>> 0f0807a5
}

#[test]
fn query_response_elicits_handler() {
	use pallet_test_notifier::Event::*;
	use polkadot_test_runtime::RuntimeEvent::TestNotifier;

	sp_tracing::try_init_simple();
	let mut client = TestClientBuilder::new()
		.set_execution_strategy(ExecutionStrategy::AlwaysWasm)
		.build();

	let mut block_builder = client.init_polkadot_block_builder();

	let execute = construct_extrinsic(
		&client,
		polkadot_test_runtime::RuntimeCall::TestNotifier(
			pallet_test_notifier::Call::prepare_new_notify_query {},
		),
		sp_keyring::Sr25519Keyring::Alice,
		0,
	);

	block_builder.push_polkadot_extrinsic(execute).expect("pushes extrinsic");

	let block = block_builder.build().expect("Finalizes the block").block;
	let block_hash = block.hash();

	futures::executor::block_on(client.import(sp_consensus::BlockOrigin::Own, block))
		.expect("imports the block");

	let mut query_id = None;
	client.state_at(&block_hash).expect("state should exist").inspect_state(|| {
		for r in polkadot_test_runtime::System::events().iter() {
			match r.event {
				TestNotifier(NotifyQueryPrepared(q)) => query_id = Some(q),
				_ => (),
			}
		}
	});
	let query_id = query_id.unwrap();

	let mut block_builder = client.init_polkadot_block_builder();

	let response = Response::ExecutionResult(None);
	let max_weight = 1_000_000;
	let querier = Some(Here.into());
	let msg = Xcm(vec![QueryResponse { query_id, response, max_weight, querier }]);

	let execute = construct_extrinsic(
		&client,
		polkadot_test_runtime::RuntimeCall::Xcm(pallet_xcm::Call::execute {
			message: Box::new(VersionedXcm::from(msg)),
			max_weight: 1_000_000_000,
		}),
		sp_keyring::Sr25519Keyring::Alice,
		1,
	);

	block_builder.push_polkadot_extrinsic(execute).expect("pushes extrinsic");

	let block = block_builder.build().expect("Finalizes the block").block;
	let block_hash = block.hash();

	futures::executor::block_on(client.import(sp_consensus::BlockOrigin::Own, block))
		.expect("imports the block");

	client.state_at(&block_hash).expect("state should exist").inspect_state(|| {
		assert!(polkadot_test_runtime::System::events().iter().any(|r| matches!(
			r.event,
			TestNotifier(ResponseReceived(
				MultiLocation { parents: 0, interior: X1(Junction::AccountId32 { .. }) },
				q,
				Response::ExecutionResult(None),
			)) if q == query_id,
		)));
	});
}<|MERGE_RESOLUTION|>--- conflicted
+++ resolved
@@ -137,27 +137,6 @@
 	futures::executor::block_on(client.import(sp_consensus::BlockOrigin::Own, block))
 		.expect("imports the block");
 
-<<<<<<< HEAD
-	client
-		.state_at(&BlockId::Hash(block_hash))
-		.expect("state should exist")
-		.inspect_state(|| {
-			assert!(polkadot_test_runtime::System::events().iter().any(|r| matches!(
-				r.event,
-				polkadot_test_runtime::RuntimeEvent::Xcm(pallet_xcm::Event::ResponseReady(
-					q,
-					Response::ExecutionResult(None),
-				)) if q == query_id,
-			)));
-			assert_eq!(
-				polkadot_test_runtime::Xcm::query(query_id),
-				Some(QueryStatus::Ready {
-					response: VersionedResponse::V3(Response::ExecutionResult(None)),
-					at: 2u32.into()
-				}),
-			)
-		});
-=======
 	client.state_at(&block_hash).expect("state should exist").inspect_state(|| {
 		assert!(polkadot_test_runtime::System::events().iter().any(|r| matches!(
 			r.event,
@@ -169,12 +148,11 @@
 		assert_eq!(
 			polkadot_test_runtime::Xcm::query(query_id),
 			Some(QueryStatus::Ready {
-				response: VersionedResponse::V2(Response::ExecutionResult(None)),
+				response: VersionedResponse::V3(Response::ExecutionResult(None)),
 				at: 2u32.into()
 			}),
 		)
 	});
->>>>>>> 0f0807a5
 }
 
 #[test]

--- conflicted
+++ resolved
@@ -24,14 +24,10 @@
 //!   account.
 
 use super::MultiLocation;
-<<<<<<< HEAD
-use crate::v3::{MultiAssetFilter as NewMultiAssetFilter, WildMultiAsset as NewWildMultiAsset};
-=======
 use crate::v3::{
 	AssetId as NewAssetId, MultiAsset as NewMultiAsset, MultiAssetFilter as NewMultiAssetFilter,
 	MultiAssets as NewMultiAssets, WildMultiAsset as NewWildMultiAsset,
 };
->>>>>>> 6185cf32
 use alloc::{vec, vec::Vec};
 use core::{
 	cmp::Ordering,
@@ -562,24 +558,4 @@
 			Wild(x) => Self::Wild(x.try_into()?),
 		})
 	}
-}
-
-impl From<NewWildMultiAsset> for WildMultiAsset {
-	fn from(old: NewWildMultiAsset) -> Self {
-		use NewWildMultiAsset::*;
-		match old {
-			AllOf { id, fun } | AllOfCounted { id, fun, .. } => Self::AllOf { id, fun },
-			All | AllCounted(_) => Self::All,
-		}
-	}
-}
-
-impl From<NewMultiAssetFilter> for MultiAssetFilter {
-	fn from(old: NewMultiAssetFilter) -> Self {
-		use NewMultiAssetFilter::*;
-		match old {
-			Definite(x) => Self::Definite(x),
-			Wild(x) => Self::Wild(x.into()),
-		}
-	}
 }
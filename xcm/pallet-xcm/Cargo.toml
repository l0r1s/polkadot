[package]
authors = ["Parity Technologies <admin@parity.io>"]
edition = "2021"
name = "pallet-xcm"
version = "0.9.18"

[dependencies]
codec = { package = "parity-scale-codec", version = "3.0.0", default-features = false, features = ["derive"] }
scale-info = { version = "2.0.0", default-features = false, features = ["derive"] }
serde = { version = "1.0.136", optional = true, features = ["derive"] }
<<<<<<< HEAD
log = { version = "0.4.14", default-features = false }
impl-trait-for-tuples = "0.2.2"
=======
log = { version = "0.4.16", default-features = false }
>>>>>>> a686c4e1

frame-support = { git = "https://github.com/paritytech/substrate", default-features = false, branch = "master" }
frame-system = { git = "https://github.com/paritytech/substrate", default-features = false, branch = "master" }
sp-core = { git = "https://github.com/paritytech/substrate", default-features = false, branch = "master" }
sp-io = { git = "https://github.com/paritytech/substrate", default-features = false, branch = "master" }
sp-runtime = { git = "https://github.com/paritytech/substrate", default-features = false, branch = "master" }
sp-std = { git = "https://github.com/paritytech/substrate", default-features = false, branch = "master" }

xcm = { path = "..", default-features = false }
xcm-executor = { path = "../xcm-executor", default-features = false }

[dev-dependencies]
pallet-balances = { git = "https://github.com/paritytech/substrate", branch = "master" }
polkadot-runtime-parachains = { path = "../../runtime/parachains" }
polkadot-parachain = { path = "../../parachain" }
xcm-builder = { path = "../xcm-builder" }

[features]
default = ["std"]
std = [
	"codec/std",
	"scale-info/std",
	"serde",
	"sp-std/std",
	"sp-core/std",
	"sp-io/std",
	"sp-runtime/std",
	"frame-support/std",
	"frame-system/std",
	"xcm/std",
	"xcm-executor/std",
]
runtime-benchmarks = []<|MERGE_RESOLUTION|>--- conflicted
+++ resolved
@@ -8,12 +8,7 @@
 codec = { package = "parity-scale-codec", version = "3.0.0", default-features = false, features = ["derive"] }
 scale-info = { version = "2.0.0", default-features = false, features = ["derive"] }
 serde = { version = "1.0.136", optional = true, features = ["derive"] }
-<<<<<<< HEAD
-log = { version = "0.4.14", default-features = false }
-impl-trait-for-tuples = "0.2.2"
-=======
 log = { version = "0.4.16", default-features = false }
->>>>>>> a686c4e1
 
 frame-support = { git = "https://github.com/paritytech/substrate", default-features = false, branch = "master" }
 frame-system = { git = "https://github.com/paritytech/substrate", default-features = false, branch = "master" }

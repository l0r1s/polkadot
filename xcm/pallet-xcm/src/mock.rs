--- conflicted
+++ resolved
@@ -14,16 +14,11 @@
 // You should have received a copy of the GNU General Public License
 // along with Polkadot.  If not, see <http://www.gnu.org/licenses/>.
 
-<<<<<<< HEAD
 use codec::Encode;
 use frame_support::{
 	construct_runtime, parameter_types,
 	traits::{Everything, Nothing},
-	weights::Weight,
 };
-=======
-use frame_support::{construct_runtime, parameter_types, traits::Everything};
->>>>>>> 95818496
 use polkadot_parachain::primitives::Id as ParaId;
 use polkadot_runtime_parachains::origin;
 use sp_core::H256;
@@ -61,8 +56,8 @@
 	#[pallet::config]
 	pub trait Config: frame_system::Config + crate::Config {
 		type RuntimeEvent: IsType<<Self as frame_system::Config>::RuntimeEvent> + From<Event<Self>>;
-		type Origin: IsType<<Self as frame_system::Config>::Origin>
-			+ Into<Result<crate::Origin, <Self as Config>::Origin>>;
+		type RuntimeOrigin: IsType<<Self as frame_system::Config>::RuntimeOrigin>
+			+ Into<Result<crate::Origin, <Self as Config>::RuntimeOrigin>>;
 		type RuntimeCall: IsType<<Self as crate::Config>::RuntimeCall> + From<Call<Self>>;
 	}
 
@@ -109,13 +104,8 @@
 			let call =
 				Call::<T>::notification_received { query_id: 0, response: Default::default() };
 			let qid = crate::Pallet::<T>::new_notify_query(
-<<<<<<< HEAD
 				Junction::AccountId32 { network: None, id },
-				<T as Config>::Call::from(call),
-=======
-				Junction::AccountId32 { network: Any, id }.into(),
 				<T as Config>::RuntimeCall::from(call),
->>>>>>> 95818496
 				100u32.into(),
 				querier,
 			);
@@ -129,7 +119,7 @@
 			query_id: QueryId,
 			response: Response,
 		) -> DispatchResult {
-			let responder = ensure_response(<T as Config>::Origin::from(origin))?;
+			let responder = ensure_response(<T as Config>::RuntimeOrigin::from(origin))?;
 			Self::deposit_event(Event::<T>::ResponseReceived(responder, query_id, response));
 			Ok(())
 		}
@@ -207,7 +197,7 @@
 }
 
 impl frame_system::Config for Test {
-	type Origin = Origin;
+	type RuntimeOrigin = RuntimeOrigin;
 	type RuntimeCall = RuntimeCall;
 	type Index = u64;
 	type BlockNumber = u64;
@@ -252,17 +242,10 @@
 }
 
 parameter_types! {
-<<<<<<< HEAD
 	pub const RelayLocation: MultiLocation = Here.into_location();
 	pub const AnyNetwork: Option<NetworkId> = None;
 	pub UniversalLocation: InteriorMultiLocation = Here;
-	pub UnitWeightCost: Weight = 1_000;
-=======
-	pub const RelayLocation: MultiLocation = Here.into();
-	pub const AnyNetwork: NetworkId = NetworkId::Any;
-	pub Ancestry: MultiLocation = Here.into();
 	pub UnitWeightCost: u64 = 1_000;
->>>>>>> 95818496
 }
 
 pub type SovereignAccountOf =
@@ -272,10 +255,10 @@
 	XcmCurrencyAdapter<Balances, IsConcrete<RelayLocation>, SovereignAccountOf, AccountId, ()>;
 
 type LocalOriginConverter = (
-	SovereignSignedViaLocation<SovereignAccountOf, Origin>,
-	ChildParachainAsNative<origin::Origin, Origin>,
-	SignedAccountId32AsNative<AnyNetwork, Origin>,
-	ChildSystemParachainAsSuperuser<ParaId, Origin>,
+	SovereignSignedViaLocation<SovereignAccountOf, RuntimeOrigin>,
+	ChildParachainAsNative<origin::Origin, RuntimeOrigin>,
+	SignedAccountId32AsNative<AnyNetwork, RuntimeOrigin>,
+	ChildSystemParachainAsSuperuser<ParaId, RuntimeOrigin>,
 );
 
 parameter_types! {
@@ -316,10 +299,10 @@
 	type FeeManager = ();
 	type MessageExporter = ();
 	type UniversalAliases = Nothing;
-	type CallDispatcher = Call;
-}
-
-pub type LocalOriginToLocation = SignedToAccountId32<Origin, AccountId, AnyNetwork>;
+	type CallDispatcher = RuntimeCall;
+}
+
+pub type LocalOriginToLocation = SignedToAccountId32<RuntimeOrigin, AccountId, AnyNetwork>;
 
 parameter_types! {
 	pub static AdvertisedXcmVersion: pallet_xcm::XcmVersion = 3;
@@ -327,21 +310,16 @@
 
 impl pallet_xcm::Config for Test {
 	type RuntimeEvent = RuntimeEvent;
-	type SendXcmOrigin = xcm_builder::EnsureXcmOrigin<Origin, LocalOriginToLocation>;
+	type SendXcmOrigin = xcm_builder::EnsureXcmOrigin<RuntimeOrigin, LocalOriginToLocation>;
 	type XcmRouter = (TestSendXcmErrX8, TestSendXcm);
-	type ExecuteXcmOrigin = xcm_builder::EnsureXcmOrigin<Origin, LocalOriginToLocation>;
+	type ExecuteXcmOrigin = xcm_builder::EnsureXcmOrigin<RuntimeOrigin, LocalOriginToLocation>;
 	type XcmExecuteFilter = Everything;
 	type XcmExecutor = XcmExecutor<XcmConfig>;
 	type XcmTeleportFilter = Everything;
 	type XcmReserveTransferFilter = Everything;
-<<<<<<< HEAD
-	type Weigher = FixedWeightBounds<BaseXcmWeight, Call, MaxInstructions>;
+	type Weigher = FixedWeightBounds<BaseXcmWeight, RuntimeCall, MaxInstructions>;
 	type UniversalLocation = UniversalLocation;
-=======
-	type Weigher = FixedWeightBounds<BaseXcmWeight, RuntimeCall, MaxInstructions>;
-	type LocationInverter = LocationInverter<Ancestry>;
->>>>>>> 95818496
-	type Origin = Origin;
+	type RuntimeOrigin = RuntimeOrigin;
 	type RuntimeCall = RuntimeCall;
 	const VERSION_DISCOVERY_QUEUE_SIZE: u32 = 100;
 	type AdvertisedXcmVersion = AdvertisedXcmVersion;
@@ -356,7 +334,7 @@
 
 impl pallet_test_notifier::Config for Test {
 	type RuntimeEvent = RuntimeEvent;
-	type Origin = Origin;
+	type RuntimeOrigin = RuntimeOrigin;
 	type RuntimeCall = RuntimeCall;
 }
 

--- conflicted
+++ resolved
@@ -248,7 +248,6 @@
 		///
 		/// \[ location, query ID \]
 		NotifyTargetMigrationFail(VersionedMultiLocation, QueryId),
-<<<<<<< HEAD
 		/// Expected query response has been received but the expected querier location placed in
 		/// storage by this runtime previously cannot be decoded. The query remains registered.
 		///
@@ -282,12 +281,10 @@
 		///
 		/// \[ paying location, fees \]
 		FeesPaid(MultiLocation, MultiAssets),
-=======
 		/// Some assets have been claimed from an asset trap
 		///
 		/// \[ hash, origin, assets \]
 		AssetsClaimed(H256, MultiLocation, VersionedMultiAssets),
->>>>>>> 3147616e
 	}
 
 	#[pallet::origin]
@@ -1733,7 +1730,6 @@
 	}
 }
 
-<<<<<<< HEAD
 impl<T: Config> ClaimAssets for Pallet<T> {
 	fn claim_assets(
 		origin: &MultiLocation,
@@ -1751,38 +1747,13 @@
 			(0, Here) => (),
 			_ => return false,
 		};
-		let hash = BlakeTwo256::hash_of(&(origin, versioned));
+		let hash = BlakeTwo256::hash_of(&(origin, versioned.clone()));
 		match AssetTraps::<T>::get(hash) {
 			0 => return false,
 			1 => AssetTraps::<T>::remove(hash),
 			n => AssetTraps::<T>::insert(hash, n - 1),
-=======
-	impl<T: Config> ClaimAssets for Pallet<T> {
-		fn claim_assets(
-			origin: &MultiLocation,
-			ticket: &MultiLocation,
-			assets: &MultiAssets,
-		) -> bool {
-			let mut versioned = VersionedMultiAssets::from(assets.clone());
-			match (ticket.parents, &ticket.interior) {
-				(0, X1(GeneralIndex(i))) =>
-					versioned = match versioned.into_version(*i as u32) {
-						Ok(v) => v,
-						Err(()) => return false,
-					},
-				(0, Here) => (),
-				_ => return false,
-			};
-			let hash = BlakeTwo256::hash_of(&(origin, versioned.clone()));
-			match AssetTraps::<T>::get(hash) {
-				0 => return false,
-				1 => AssetTraps::<T>::remove(hash),
-				n => AssetTraps::<T>::insert(hash, n - 1),
-			}
-			Self::deposit_event(Event::AssetsClaimed(hash, origin.clone(), versioned));
-			return true
->>>>>>> 3147616e
-		}
+		}
+		Self::deposit_event(Event::AssetsClaimed(hash, origin.clone(), versioned));
 		return true
 	}
 }

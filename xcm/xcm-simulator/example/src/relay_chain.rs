// Copyright 2021 Parity Technologies (UK) Ltd.
// This file is part of Polkadot.

// Polkadot is free software: you can redistribute it and/or modify
// it under the terms of the GNU General Public License as published by
// the Free Software Foundation, either version 3 of the License, or
// (at your option) any later version.

// Polkadot is distributed in the hope that it will be useful,
// but WITHOUT ANY WARRANTY; without even the implied warranty of
// MERCHANTABILITY or FITNESS FOR A PARTICULAR PURPOSE.  See the
// GNU General Public License for more details.

// You should have received a copy of the GNU General Public License
// along with Polkadot.  If not, see <http://www.gnu.org/licenses/>.

//! Relay chain runtime mock.

use frame_support::{
	construct_runtime, parameter_types,
<<<<<<< HEAD
	traits::{AsEnsureOriginWithArg, Everything, Nothing},
	weights::Weight,
=======
	traits::{Everything, Nothing},
>>>>>>> 95818496
};
use sp_core::H256;
use sp_runtime::{testing::Header, traits::IdentityLookup, AccountId32};

use polkadot_parachain::primitives::Id as ParaId;
use polkadot_runtime_parachains::{configuration, origin, shared, ump};
use xcm::latest::prelude::*;
use xcm_builder::{
	Account32Hash, AccountId32Aliases, AllowUnpaidExecutionFrom, AsPrefixedGeneralIndex,
	ChildParachainAsNative, ChildParachainConvertsVia, ChildSystemParachainAsSuperuser,
	ConvertedConcreteId, CurrencyAdapter as XcmCurrencyAdapter, FixedRateOfFungible,
	FixedWeightBounds, IsConcrete, NonFungiblesAdapter, SignedAccountId32AsNative,
	SignedToAccountId32, SovereignSignedViaLocation,
};
use xcm_executor::{traits::JustTry, Config, XcmExecutor};

pub type AccountId = AccountId32;
pub type Balance = u128;

parameter_types! {
	pub const BlockHashCount: u64 = 250;
}

impl frame_system::Config for Runtime {
	type Origin = Origin;
	type RuntimeCall = RuntimeCall;
	type Index = u64;
	type BlockNumber = u64;
	type Hash = H256;
	type Hashing = ::sp_runtime::traits::BlakeTwo256;
	type AccountId = AccountId;
	type Lookup = IdentityLookup<Self::AccountId>;
	type Header = Header;
	type RuntimeEvent = RuntimeEvent;
	type BlockHashCount = BlockHashCount;
	type BlockWeights = ();
	type BlockLength = ();
	type Version = ();
	type PalletInfo = PalletInfo;
	type AccountData = pallet_balances::AccountData<Balance>;
	type OnNewAccount = ();
	type OnKilledAccount = ();
	type DbWeight = ();
	type BaseCallFilter = Everything;
	type SystemWeightInfo = ();
	type SS58Prefix = ();
	type OnSetCode = ();
	type MaxConsumers = frame_support::traits::ConstU32<16>;
}

parameter_types! {
	pub ExistentialDeposit: Balance = 1;
	pub const MaxLocks: u32 = 50;
	pub const MaxReserves: u32 = 50;
}

impl pallet_balances::Config for Runtime {
	type MaxLocks = MaxLocks;
	type Balance = Balance;
	type RuntimeEvent = RuntimeEvent;
	type DustRemoval = ();
	type ExistentialDeposit = ExistentialDeposit;
	type AccountStore = System;
	type WeightInfo = ();
	type MaxReserves = MaxReserves;
	type ReserveIdentifier = [u8; 8];
}

impl pallet_uniques::Config for Runtime {
	type Event = Event;
	type CollectionId = u32;
	type ItemId = u32;
	type Currency = Balances;
	type CreateOrigin = AsEnsureOriginWithArg<frame_system::EnsureSigned<AccountId>>;
	type ForceOrigin = frame_system::EnsureRoot<AccountId>;
	type CollectionDeposit = frame_support::traits::ConstU128<1_000>;
	type ItemDeposit = frame_support::traits::ConstU128<1_000>;
	type MetadataDepositBase = frame_support::traits::ConstU128<1_000>;
	type AttributeDepositBase = frame_support::traits::ConstU128<1_000>;
	type DepositPerByte = frame_support::traits::ConstU128<1>;
	type StringLimit = frame_support::traits::ConstU32<64>;
	type KeyLimit = frame_support::traits::ConstU32<64>;
	type ValueLimit = frame_support::traits::ConstU32<128>;
	type Locker = ();
	type WeightInfo = ();
	#[cfg(feature = "runtime-benchmarks")]
	type Helper = ();
}

impl shared::Config for Runtime {}

impl configuration::Config for Runtime {
	type WeightInfo = configuration::TestWeightInfo;
}

parameter_types! {
<<<<<<< HEAD
	pub const TokenLocation: MultiLocation = Here.into_location();
	pub RelayNetwork: NetworkId = ByGenesis([0; 32]);
	pub const AnyNetwork: Option<NetworkId> = None;
	pub UniversalLocation: InteriorMultiLocation = Here;
	pub UnitWeightCost: Weight = 1_000;
=======
	pub const KsmLocation: MultiLocation = Here.into();
	pub const KusamaNetwork: NetworkId = NetworkId::Kusama;
	pub const AnyNetwork: NetworkId = NetworkId::Any;
	pub Ancestry: MultiLocation = Here.into();
	pub UnitWeightCost: u64 = 1_000;
>>>>>>> 95818496
}

pub type LocationToAccountId = (
	ChildParachainConvertsVia<ParaId, AccountId>,
	AccountId32Aliases<RelayNetwork, AccountId>,
	Account32Hash<(), AccountId>,
);

pub type LocalAssetTransactor = (
	XcmCurrencyAdapter<Balances, IsConcrete<TokenLocation>, LocationToAccountId, AccountId, ()>,
	NonFungiblesAdapter<
		Uniques,
		ConvertedConcreteId<u32, u32, AsPrefixedGeneralIndex<(), u32, JustTry>, JustTry>,
		LocationToAccountId,
		AccountId,
		Nothing,
		(),
	>,
);

type LocalOriginConverter = (
	SovereignSignedViaLocation<LocationToAccountId, Origin>,
	ChildParachainAsNative<origin::Origin, Origin>,
	SignedAccountId32AsNative<RelayNetwork, Origin>,
	ChildSystemParachainAsSuperuser<ParaId, Origin>,
);

parameter_types! {
<<<<<<< HEAD
	pub const BaseXcmWeight: Weight = 1_000;
	pub TokensPerSecond: (AssetId, u128) = (Concrete(TokenLocation::get()), 1_000_000_000_000);
=======
	pub const BaseXcmWeight: u64 = 1_000;
	pub KsmPerSecond: (AssetId, u128) = (Concrete(KsmLocation::get()), 1);
>>>>>>> 95818496
	pub const MaxInstructions: u32 = 100;
	pub const MaxAssetsIntoHolding: u32 = 64;
}

pub type XcmRouter = super::RelayChainXcmRouter;
pub type Barrier = AllowUnpaidExecutionFrom<Everything>;

pub struct XcmConfig;
impl Config for XcmConfig {
	type RuntimeCall = RuntimeCall;
	type XcmSender = XcmRouter;
	type AssetTransactor = LocalAssetTransactor;
	type OriginConverter = LocalOriginConverter;
	type IsReserve = ();
	type IsTeleporter = ();
	type UniversalLocation = UniversalLocation;
	type Barrier = Barrier;
<<<<<<< HEAD
	type Weigher = FixedWeightBounds<BaseXcmWeight, Call, MaxInstructions>;
	type Trader = FixedRateOfFungible<TokensPerSecond, ()>;
=======
	type Weigher = FixedWeightBounds<BaseXcmWeight, RuntimeCall, MaxInstructions>;
	type Trader = FixedRateOfFungible<KsmPerSecond, ()>;
>>>>>>> 95818496
	type ResponseHandler = ();
	type AssetTrap = ();
	type AssetLocker = XcmPallet;
	type AssetExchanger = ();
	type AssetClaims = ();
	type SubscriptionService = ();
	type PalletInstancesInfo = ();
	type FeeManager = ();
	type MaxAssetsIntoHolding = MaxAssetsIntoHolding;
	type MessageExporter = ();
	type UniversalAliases = Nothing;
	type CallDispatcher = Call;
}

pub type LocalOriginToLocation = SignedToAccountId32<Origin, AccountId, RelayNetwork>;

impl pallet_xcm::Config for Runtime {
	type RuntimeEvent = RuntimeEvent;
	type SendXcmOrigin = xcm_builder::EnsureXcmOrigin<Origin, LocalOriginToLocation>;
	type XcmRouter = XcmRouter;
	// Anyone can execute XCM messages locally...
	type ExecuteXcmOrigin = xcm_builder::EnsureXcmOrigin<Origin, LocalOriginToLocation>;
	type XcmExecuteFilter = Nothing;
	type XcmExecutor = XcmExecutor<XcmConfig>;
	type XcmTeleportFilter = Everything;
	type XcmReserveTransferFilter = Everything;
<<<<<<< HEAD
	type Weigher = FixedWeightBounds<BaseXcmWeight, Call, MaxInstructions>;
	type UniversalLocation = UniversalLocation;
=======
	type Weigher = FixedWeightBounds<BaseXcmWeight, RuntimeCall, MaxInstructions>;
	type LocationInverter = LocationInverter<Ancestry>;
>>>>>>> 95818496
	type Origin = Origin;
	type RuntimeCall = RuntimeCall;
	const VERSION_DISCOVERY_QUEUE_SIZE: u32 = 100;
	type AdvertisedXcmVersion = pallet_xcm::CurrentXcmVersion;
	type Currency = Balances;
	type CurrencyMatcher = IsConcrete<TokenLocation>;
	type TrustedLockers = ();
	type SovereignAccountOf = LocationToAccountId;
	type MaxLockers = frame_support::traits::ConstU32<8>;
}

parameter_types! {
	pub const FirstMessageFactorPercent: u64 = 100;
}

impl ump::Config for Runtime {
	type RuntimeEvent = RuntimeEvent;
	type UmpSink = ump::XcmSink<XcmExecutor<XcmConfig>, Runtime>;
	type FirstMessageFactorPercent = FirstMessageFactorPercent;
	type ExecuteOverweightOrigin = frame_system::EnsureRoot<AccountId>;
	type WeightInfo = ump::TestWeightInfo;
}

impl origin::Config for Runtime {}

type UncheckedExtrinsic = frame_system::mocking::MockUncheckedExtrinsic<Runtime>;
type Block = frame_system::mocking::MockBlock<Runtime>;

construct_runtime!(
	pub enum Runtime where
		Block = Block,
		NodeBlock = Block,
		UncheckedExtrinsic = UncheckedExtrinsic,
	{
		System: frame_system::{Pallet, Call, Storage, Config, Event<T>},
		Balances: pallet_balances::{Pallet, Call, Storage, Config<T>, Event<T>},
		ParasOrigin: origin::{Pallet, Origin},
		ParasUmp: ump::{Pallet, Call, Storage, Event},
		XcmPallet: pallet_xcm::{Pallet, Call, Storage, Event<T>, Origin},
		Uniques: pallet_uniques::{Pallet, Call, Storage, Event<T>},
	}
);<|MERGE_RESOLUTION|>--- conflicted
+++ resolved
@@ -18,12 +18,7 @@
 
 use frame_support::{
 	construct_runtime, parameter_types,
-<<<<<<< HEAD
 	traits::{AsEnsureOriginWithArg, Everything, Nothing},
-	weights::Weight,
-=======
-	traits::{Everything, Nothing},
->>>>>>> 95818496
 };
 use sp_core::H256;
 use sp_runtime::{testing::Header, traits::IdentityLookup, AccountId32};
@@ -48,7 +43,7 @@
 }
 
 impl frame_system::Config for Runtime {
-	type Origin = Origin;
+	type RuntimeOrigin = RuntimeOrigin;
 	type RuntimeCall = RuntimeCall;
 	type Index = u64;
 	type BlockNumber = u64;
@@ -93,7 +88,7 @@
 }
 
 impl pallet_uniques::Config for Runtime {
-	type Event = Event;
+	type RuntimeEvent = RuntimeEvent;
 	type CollectionId = u32;
 	type ItemId = u32;
 	type Currency = Balances;
@@ -120,19 +115,11 @@
 }
 
 parameter_types! {
-<<<<<<< HEAD
 	pub const TokenLocation: MultiLocation = Here.into_location();
 	pub RelayNetwork: NetworkId = ByGenesis([0; 32]);
 	pub const AnyNetwork: Option<NetworkId> = None;
 	pub UniversalLocation: InteriorMultiLocation = Here;
-	pub UnitWeightCost: Weight = 1_000;
-=======
-	pub const KsmLocation: MultiLocation = Here.into();
-	pub const KusamaNetwork: NetworkId = NetworkId::Kusama;
-	pub const AnyNetwork: NetworkId = NetworkId::Any;
-	pub Ancestry: MultiLocation = Here.into();
 	pub UnitWeightCost: u64 = 1_000;
->>>>>>> 95818496
 }
 
 pub type LocationToAccountId = (
@@ -154,20 +141,15 @@
 );
 
 type LocalOriginConverter = (
-	SovereignSignedViaLocation<LocationToAccountId, Origin>,
-	ChildParachainAsNative<origin::Origin, Origin>,
-	SignedAccountId32AsNative<RelayNetwork, Origin>,
-	ChildSystemParachainAsSuperuser<ParaId, Origin>,
+	SovereignSignedViaLocation<LocationToAccountId, RuntimeOrigin>,
+	ChildParachainAsNative<origin::Origin, RuntimeOrigin>,
+	SignedAccountId32AsNative<RelayNetwork, RuntimeOrigin>,
+	ChildSystemParachainAsSuperuser<ParaId, RuntimeOrigin>,
 );
 
 parameter_types! {
-<<<<<<< HEAD
-	pub const BaseXcmWeight: Weight = 1_000;
+	pub const BaseXcmWeight: u64 = 1_000;
 	pub TokensPerSecond: (AssetId, u128) = (Concrete(TokenLocation::get()), 1_000_000_000_000);
-=======
-	pub const BaseXcmWeight: u64 = 1_000;
-	pub KsmPerSecond: (AssetId, u128) = (Concrete(KsmLocation::get()), 1);
->>>>>>> 95818496
 	pub const MaxInstructions: u32 = 100;
 	pub const MaxAssetsIntoHolding: u32 = 64;
 }
@@ -185,13 +167,8 @@
 	type IsTeleporter = ();
 	type UniversalLocation = UniversalLocation;
 	type Barrier = Barrier;
-<<<<<<< HEAD
-	type Weigher = FixedWeightBounds<BaseXcmWeight, Call, MaxInstructions>;
+	type Weigher = FixedWeightBounds<BaseXcmWeight, RuntimeCall, MaxInstructions>;
 	type Trader = FixedRateOfFungible<TokensPerSecond, ()>;
-=======
-	type Weigher = FixedWeightBounds<BaseXcmWeight, RuntimeCall, MaxInstructions>;
-	type Trader = FixedRateOfFungible<KsmPerSecond, ()>;
->>>>>>> 95818496
 	type ResponseHandler = ();
 	type AssetTrap = ();
 	type AssetLocker = XcmPallet;
@@ -203,29 +180,24 @@
 	type MaxAssetsIntoHolding = MaxAssetsIntoHolding;
 	type MessageExporter = ();
 	type UniversalAliases = Nothing;
-	type CallDispatcher = Call;
-}
-
-pub type LocalOriginToLocation = SignedToAccountId32<Origin, AccountId, RelayNetwork>;
+	type CallDispatcher = RuntimeCall;
+}
+
+pub type LocalOriginToLocation = SignedToAccountId32<RuntimeOrigin, AccountId, RelayNetwork>;
 
 impl pallet_xcm::Config for Runtime {
 	type RuntimeEvent = RuntimeEvent;
-	type SendXcmOrigin = xcm_builder::EnsureXcmOrigin<Origin, LocalOriginToLocation>;
+	type SendXcmOrigin = xcm_builder::EnsureXcmOrigin<RuntimeOrigin, LocalOriginToLocation>;
 	type XcmRouter = XcmRouter;
 	// Anyone can execute XCM messages locally...
-	type ExecuteXcmOrigin = xcm_builder::EnsureXcmOrigin<Origin, LocalOriginToLocation>;
+	type ExecuteXcmOrigin = xcm_builder::EnsureXcmOrigin<RuntimeOrigin, LocalOriginToLocation>;
 	type XcmExecuteFilter = Nothing;
 	type XcmExecutor = XcmExecutor<XcmConfig>;
 	type XcmTeleportFilter = Everything;
 	type XcmReserveTransferFilter = Everything;
-<<<<<<< HEAD
-	type Weigher = FixedWeightBounds<BaseXcmWeight, Call, MaxInstructions>;
+	type Weigher = FixedWeightBounds<BaseXcmWeight, RuntimeCall, MaxInstructions>;
 	type UniversalLocation = UniversalLocation;
-=======
-	type Weigher = FixedWeightBounds<BaseXcmWeight, RuntimeCall, MaxInstructions>;
-	type LocationInverter = LocationInverter<Ancestry>;
->>>>>>> 95818496
-	type Origin = Origin;
+	type RuntimeOrigin = RuntimeOrigin;
 	type RuntimeCall = RuntimeCall;
 	const VERSION_DISCOVERY_QUEUE_SIZE: u32 = 100;
 	type AdvertisedXcmVersion = pallet_xcm::CurrentXcmVersion;

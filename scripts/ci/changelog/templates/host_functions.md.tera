--- conflicted
+++ resolved
@@ -14,13 +14,7 @@
 {%- endfor -%}
 
 <!-- {{ host_fn_count }} host functions were detected -->
-<<<<<<< HEAD
-{% if host_fn_count == 0 -%}
-<!-- ℹ️ This release does not contain any new host functions. -->
-{% elif host_fn_count == 1 -%}
-=======
 
->>>>>>> 1b15ef29
 ## Host functions
 
 {%- if host_fn_count == 0 %}

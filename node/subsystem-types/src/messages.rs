--- conflicted
+++ resolved
@@ -706,14 +706,10 @@
 		OccupiedCoreAssumption,
 		RuntimeApiSender<Option<ValidationCodeHash>>,
 	),
-<<<<<<< HEAD
 	/// Get the validity constraints of the given para.
 	/// This is a staging API that will not be available on production runtimes.
 	StagingValidityConstraints(ParaId, RuntimeApiSender<Option<vstaging_primitives::Constraints>>),
-	/// Returns all on-chain disputes at given block number. Available in v3.
-=======
 	/// Returns all on-chain disputes at given block number. Available in `v3`.
->>>>>>> 3d6b5634
 	Disputes(RuntimeApiSender<Vec<(SessionIndex, CandidateHash, DisputeState<BlockNumber>)>>),
 }
 

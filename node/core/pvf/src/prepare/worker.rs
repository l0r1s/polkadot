--- conflicted
+++ resolved
@@ -97,15 +97,10 @@
 		artifact_path.display(),
 	);
 
-<<<<<<< HEAD
-	with_tmp_file(pid, cache_path, |tmp_file| async move {
+	with_tmp_file(stream.clone(), pid, cache_path, |tmp_file| async move {
 		if let Err(err) =
 			send_request(&mut stream, code, &tmp_file, &executor_params, preparation_timeout).await
 		{
-=======
-	with_tmp_file(stream.clone(), pid, cache_path, |tmp_file| async move {
-		if let Err(err) = send_request(&mut stream, code, &tmp_file, preparation_timeout).await {
->>>>>>> 5fe334dd
 			gum::warn!(
 				target: LOG_TARGET,
 				worker_pid = %pid,

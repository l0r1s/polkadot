--- conflicted
+++ resolved
@@ -565,11 +565,12 @@
 	};
 
 	let result = validation_backend
-<<<<<<< HEAD
-		.validate_candidate(raw_validation_code.to_vec(), timeout, params, executor_params)
-=======
-		.validate_candidate_with_retry(raw_validation_code.to_vec(), timeout, params)
->>>>>>> 95468905
+		.validate_candidate_with_retry(
+			raw_validation_code.to_vec(),
+			timeout,
+			params,
+			executor_params,
+		)
 		.await;
 
 	if let Err(ref error) = result {
@@ -626,6 +627,7 @@
 		pvf: Pvf,
 		timeout: Duration,
 		encoded_params: Vec<u8>,
+		executor_params: ExecutorParams,
 	) -> Result<WasmValidationResult, ValidationError>;
 
 	async fn validate_candidate_with_retry(
@@ -633,16 +635,14 @@
 		raw_validation_code: Vec<u8>,
 		timeout: Duration,
 		params: ValidationParams,
-<<<<<<< HEAD
 		executor_params: ExecutorParams,
-	) -> Result<WasmValidationResult, ValidationError>;
-=======
 	) -> Result<WasmValidationResult, ValidationError> {
 		// Construct the PVF a single time, since it is an expensive operation. Cloning it is cheap.
 		let pvf = Pvf::from_code(raw_validation_code);
 
-		let validation_result =
-			self.validate_candidate(pvf.clone(), timeout, params.encode()).await;
+		let validation_result = self
+			.validate_candidate(pvf.clone(), timeout, params.encode(), executor_params.clone())
+			.await;
 
 		// If we get an AmbiguousWorkerDeath error, retry once after a brief delay, on the
 		// assumption that the conditions that caused this error may have been transient.
@@ -653,12 +653,11 @@
 			futures_timer::Delay::new(PVF_EXECUTION_RETRY_DELAY).await;
 			// Encode the params again when re-trying. We expect the retry case to be relatively
 			// rare, and we want to avoid unconditionally cloning data.
-			self.validate_candidate(pvf, timeout, params.encode()).await
+			self.validate_candidate(pvf, timeout, params.encode(), executor_params).await
 		} else {
 			validation_result
 		}
 	}
->>>>>>> 95468905
 
 	async fn precheck_pvf(
 		&mut self,
@@ -674,31 +673,16 @@
 		&mut self,
 		pvf: Pvf,
 		timeout: Duration,
-<<<<<<< HEAD
-		params: ValidationParams,
+		encoded_params: Vec<u8>,
 		executor_params: ExecutorParams,
-=======
-		encoded_params: Vec<u8>,
->>>>>>> 95468905
 	) -> Result<WasmValidationResult, ValidationError> {
 		let priority = polkadot_node_core_pvf::Priority::Normal;
 
 		let (tx, rx) = oneshot::channel();
-<<<<<<< HEAD
 		if let Err(err) = self
-			.execute_pvf(
-				Pvf::from_code(raw_validation_code),
-				timeout,
-				params.encode(),
-				executor_params,
-				polkadot_node_core_pvf::Priority::Normal,
-				tx,
-			)
+			.execute_pvf(pvf, timeout, encoded_params, executor_params, priority, tx)
 			.await
 		{
-=======
-		if let Err(err) = self.execute_pvf(pvf, timeout, encoded_params, priority, tx).await {
->>>>>>> 95468905
 			return Err(ValidationError::InternalError(format!(
 				"cannot send pvf to the validation host: {:?}",
 				err

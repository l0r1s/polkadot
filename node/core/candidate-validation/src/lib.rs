--- conflicted
+++ resolved
@@ -699,14 +699,9 @@
 		executor_params: ExecutorParams,
 	) -> Result<Duration, PrepareError> {
 		let (tx, rx) = oneshot::channel();
-<<<<<<< HEAD
 		if let Err(_) = self.precheck_pvf(pvf, executor_params, tx).await {
-			return Err(PrepareError::DidNotMakeIt)
-=======
-		if let Err(_) = self.precheck_pvf(pvf, tx).await {
 			// Return an IO error if there was an error communicating with the host.
 			return Err(PrepareError::IoErr)
->>>>>>> 5fe334dd
 		}
 
 		let precheck_result = rx.await.or(Err(PrepareError::IoErr))?;

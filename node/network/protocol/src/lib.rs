--- conflicted
+++ resolved
@@ -593,13 +593,8 @@
 	use parity_scale_codec::{Decode, Encode};
 
 	use polkadot_primitives::vstaging::{
-<<<<<<< HEAD
 		CandidateHash, CandidateIndex, CollatorId, CollatorSignature, GroupIndex, Hash,
 		Id as ParaId, UncheckedSignedAvailabilityBitfield, UncheckedSignedStatement,
-=======
-		CandidateHash, CandidateIndex, CollatorId, CollatorSignature, Hash, Id as ParaId,
-		UncheckedSignedAvailabilityBitfield,
->>>>>>> 61381032
 	};
 
 	use polkadot_node_primitives::{

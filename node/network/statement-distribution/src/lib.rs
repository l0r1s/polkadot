// Copyright 2021 Parity Technologies (UK) Ltd.
// This file is part of Polkadot.

// Polkadot is free software: you can redistribute it and/or modify
// it under the terms of the GNU General Public License as published by
// the Free Software Foundation, either version 3 of the License, or
// (at your option) any later version.

// Polkadot is distributed in the hope that it will be useful,
// but WITHOUT ANY WARRANTY; without even the implied warranty of
// MERCHANTABILITY or FITNESS FOR A PARTICULAR PURPOSE.  See the
// GNU General Public License for more details.

// You should have received a copy of the GNU General Public License
// along with Polkadot.  If not, see <http://www.gnu.org/licenses/>.

//! The Statement Distribution Subsystem.
//!
//! This is responsible for distributing signed statements about candidate
//! validity among validators.

#![deny(unused_crate_dependencies)]
#![warn(missing_docs)]

use error::{log_error, FatalResult};

use polkadot_node_network_protocol::{
	request_response::{v1 as request_v1, IncomingRequestReceiver},
	vstaging as protocol_vstaging, Versioned,
};
use polkadot_node_primitives::StatementWithPVD;
use polkadot_node_subsystem::{
	messages::{NetworkBridgeEvent, StatementDistributionMessage},
	overseer, ActiveLeavesUpdate, FromOrchestra, OverseerSignal, SpawnedSubsystem, SubsystemError,
};
use polkadot_node_subsystem_util::rand;

use futures::{channel::mpsc, prelude::*};
use sp_keystore::SyncCryptoStorePtr;

use fatality::Nested;

mod error;
pub use error::{Error, FatalError, JfyiError, Result};

/// Metrics for the statement distribution
pub(crate) mod metrics;
use metrics::Metrics;

mod legacy_v1;
use legacy_v1::{
	respond as v1_respond_task, RequesterMessage as V1RequesterMessage,
	ResponderMessage as V1ResponderMessage,
};

const LOG_TARGET: &str = "parachain::statement-distribution";

/// The statement distribution subsystem.
pub struct StatementDistributionSubsystem<R> {
	/// Pointer to a keystore, which is required for determining this node's validator index.
	keystore: SyncCryptoStorePtr,
	/// Receiver for incoming large statement requests.
	v1_req_receiver: Option<IncomingRequestReceiver<request_v1::StatementFetchingRequest>>,
	/// Prometheus metrics
	metrics: Metrics,
	/// Pseudo-random generator for peers selection logic
	rng: R,
}

#[overseer::subsystem(StatementDistribution, error=SubsystemError, prefix=self::overseer)]
impl<Context, R: rand::Rng + Send + Sync + 'static> StatementDistributionSubsystem<R> {
	fn start(self, ctx: Context) -> SpawnedSubsystem {
		// Swallow error because failure is fatal to the node and we log with more precision
		// within `run`.
		SpawnedSubsystem {
			name: "statement-distribution-subsystem",
			future: self
				.run(ctx)
				.map_err(|e| SubsystemError::with_origin("statement-distribution", e))
				.boxed(),
		}
	}
}

/// Messages to be handled in this subsystem.
enum MuxedMessage {
	/// Messages from other subsystems.
	Subsystem(FatalResult<FromOrchestra<StatementDistributionMessage>>),
	/// Messages from spawned v1 (legacy) requester background tasks.
	V1Requester(Option<V1RequesterMessage>),
	/// Messages from spawned v1 (legacy) responder background task.
	V1Responder(Option<V1ResponderMessage>),
}

#[overseer::contextbounds(StatementDistribution, prefix = self::overseer)]
impl MuxedMessage {
	async fn receive<Context>(
		ctx: &mut Context,
		from_v1_requester: &mut mpsc::Receiver<V1RequesterMessage>,
		from_v1_responder: &mut mpsc::Receiver<V1ResponderMessage>,
	) -> MuxedMessage {
		// We are only fusing here to make `select` happy, in reality we will quit if one of those
		// streams end:
		let from_orchestra = ctx.recv().fuse();
		let from_v1_requester = from_v1_requester.next();
		let from_v1_responder = from_v1_responder.next();
		futures::pin_mut!(from_orchestra, from_v1_requester, from_v1_responder);
		futures::select! {
			msg = from_orchestra => MuxedMessage::Subsystem(msg.map_err(FatalError::SubsystemReceive)),
			msg = from_v1_requester => MuxedMessage::V1Requester(msg),
			msg = from_v1_responder => MuxedMessage::V1Responder(msg),
		}
	}
}

#[overseer::contextbounds(StatementDistribution, prefix = self::overseer)]
impl<R: rand::Rng> StatementDistributionSubsystem<R> {
	/// Create a new Statement Distribution Subsystem
	pub fn new(
		keystore: SyncCryptoStorePtr,
		v1_req_receiver: IncomingRequestReceiver<request_v1::StatementFetchingRequest>,
		metrics: Metrics,
		rng: R,
	) -> Self {
		Self { keystore, v1_req_receiver: Some(v1_req_receiver), metrics, rng }
	}

	async fn run<Context>(mut self, mut ctx: Context) -> std::result::Result<(), FatalError> {
		let mut legacy_v1_state = crate::legacy_v1::State::new(self.keystore.clone());

		// Sender/Receiver for getting news from our statement fetching tasks.
		let (v1_req_sender, mut v1_req_receiver) = mpsc::channel(1);
		// Sender/Receiver for getting news from our responder task.
		let (v1_res_sender, mut v1_res_receiver) = mpsc::channel(1);

		ctx.spawn(
			"large-statement-responder",
			v1_respond_task(
				self.v1_req_receiver.take().expect("Mandatory argument to new. qed"),
				v1_res_sender.clone(),
			)
			.boxed(),
		)
		.map_err(FatalError::SpawnTask)?;

		loop {
			let message =
				MuxedMessage::receive(&mut ctx, &mut v1_req_receiver, &mut v1_res_receiver).await;
			match message {
				MuxedMessage::Subsystem(result) => {
					let result = self
						.handle_subsystem_message(
							&mut ctx,
							&mut legacy_v1_state,
							&v1_req_sender,
							result?,
						)
						.await;
					match result.into_nested()? {
						Ok(true) => break,
						Ok(false) => {},
						Err(jfyi) => gum::debug!(target: LOG_TARGET, error = ?jfyi),
					}
				},
				MuxedMessage::V1Requester(result) => {
					let result = crate::legacy_v1::handle_requester_message(
						&mut ctx,
						&mut legacy_v1_state,
						&v1_req_sender,
						&mut self.rng,
						result.ok_or(FatalError::RequesterReceiverFinished)?,
						&self.metrics,
					)
					.await;
					log_error(result.map_err(From::from), "handle_requester_message")?;
				},
				MuxedMessage::V1Responder(result) => {
					let result = crate::legacy_v1::handle_responder_message(
						&mut legacy_v1_state,
						result.ok_or(FatalError::ResponderReceiverFinished)?,
					)
					.await;
					log_error(result.map_err(From::from), "handle_responder_message")?;
				},
			};
		}
		Ok(())
	}

	async fn handle_subsystem_message<Context>(
		&mut self,
		ctx: &mut Context,
		legacy_v1_state: &mut legacy_v1::State,
		v1_req_sender: &mpsc::Sender<V1RequesterMessage>,
		message: FromOrchestra<StatementDistributionMessage>,
	) -> Result<bool> {
		let metrics = &self.metrics;

		match message {
			FromOrchestra::Signal(OverseerSignal::ActiveLeaves(ActiveLeavesUpdate {
				activated,
				deactivated,
			})) => {
				let _timer = metrics.time_active_leaves_update();

				for deactivated in deactivated {
					crate::legacy_v1::handle_deactivate_leaf(legacy_v1_state, deactivated);
				}

<<<<<<< HEAD
				for activated in activated {
					// TODO [now]: legacy, activate only if no prospective parachains support.
					crate::legacy_v1::handle_activated_leaf(ctx, legacy_v1_state, activated)
=======
				if let Some(activated) = activated {
					let relay_parent = activated.hash;
					let span = PerLeafSpan::new(activated.span, "statement-distribution");
					gum::trace!(
						target: LOG_TARGET,
						hash = ?relay_parent,
						"New active leaf",
					);

					// Retrieve the parachain validators at the child of the head we track.
					let session_index =
						runtime.get_session_index_for_child(ctx.sender(), relay_parent).await?;
					let info = runtime
						.get_session_info_by_index(ctx.sender(), relay_parent, session_index)
>>>>>>> 1b1bc62e
						.await?;
				}
			},
			FromOrchestra::Signal(OverseerSignal::BlockFinalized(..)) => {
				// do nothing
			},
			FromOrchestra::Signal(OverseerSignal::Conclude) => return Ok(true),
			FromOrchestra::Communication { msg } =>
				match msg {
					StatementDistributionMessage::Share(relay_parent, statement) => {
						let _timer = metrics.time_share();

						// pass to legacy if legacy state contains head.
						if legacy_v1_state.contains_relay_parent(&relay_parent) {
							crate::legacy_v1::share_local_statement(
								ctx,
								legacy_v1_state,
								relay_parent,
								StatementWithPVD::drop_pvd_from_signed(statement),
								&mut self.rng,
								metrics,
							)
							.await?;
						}
					},
					StatementDistributionMessage::NetworkBridgeUpdate(event) => {
						// pass to legacy, but not if the message isn't
						// v1.
						let legacy = match &event {
						&NetworkBridgeEvent::PeerMessage(_, ref message) => match message {
							Versioned::VStaging(protocol_vstaging::StatementDistributionMessage::V1Compatibility(_)) => true,
							Versioned::V1(_) => true,
							// TODO [now]: _ => false,
						},
						_ => true,
					};

						if legacy {
							crate::legacy_v1::handle_network_update(
								ctx,
								legacy_v1_state,
								v1_req_sender,
								event,
								&mut self.rng,
								metrics,
							)
							.await;
						}

						// TODO [now]: pass to vstaging, but not if the message is
						// v1 or the connecting peer is v1.
					},
				},
		}
		Ok(false)
	}
}<|MERGE_RESOLUTION|>--- conflicted
+++ resolved
@@ -207,26 +207,9 @@
 					crate::legacy_v1::handle_deactivate_leaf(legacy_v1_state, deactivated);
 				}
 
-<<<<<<< HEAD
-				for activated in activated {
+				if let Some(activated) = activated {
 					// TODO [now]: legacy, activate only if no prospective parachains support.
 					crate::legacy_v1::handle_activated_leaf(ctx, legacy_v1_state, activated)
-=======
-				if let Some(activated) = activated {
-					let relay_parent = activated.hash;
-					let span = PerLeafSpan::new(activated.span, "statement-distribution");
-					gum::trace!(
-						target: LOG_TARGET,
-						hash = ?relay_parent,
-						"New active leaf",
-					);
-
-					// Retrieve the parachain validators at the child of the head we track.
-					let session_index =
-						runtime.get_session_index_for_child(ctx.sender(), relay_parent).await?;
-					let info = runtime
-						.get_session_info_by_index(ctx.sender(), relay_parent, session_index)
->>>>>>> 1b1bc62e
 						.await?;
 				}
 			},

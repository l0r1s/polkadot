--- conflicted
+++ resolved
@@ -1139,11 +1139,7 @@
 		virtual_overseer: VirtualOverseer,
 	}
 
-<<<<<<< HEAD
-	fn test_harness<T: Future<Output = ()>>(
-=======
 	fn test_harness<T: Future<Output = VirtualOverseer>>(
->>>>>>> 18e3d35d
 		local_peer_id: PeerId,
 		collator_pair: CollatorPair,
 		test: impl FnOnce(TestHarness) -> T,
@@ -1577,10 +1573,7 @@
 			).await;
 
 			expect_advertise_collation_msg(&mut virtual_overseer, &peer, test_state.relay_parent).await;
-<<<<<<< HEAD
-=======
 			virtual_overseer
->>>>>>> 18e3d35d
 		});
 	}
 
@@ -1644,10 +1637,7 @@
 
 			// After changing the view we should receive the advertisement
 			expect_advertise_collation_msg(&mut virtual_overseer, &peer, test_state.relay_parent).await;
-<<<<<<< HEAD
-=======
 			virtual_overseer
->>>>>>> 18e3d35d
 		})
 	}
 
@@ -1694,13 +1684,9 @@
 			expect_advertise_collation_msg(&mut virtual_overseer, &peer, old_relay_parent).await;
 
 			send_peer_view_change(&mut virtual_overseer, &peer2, vec![test_state.relay_parent]).await;
-<<<<<<< HEAD
-			expect_advertise_collation_msg(&mut virtual_overseer, &peer2, test_state.relay_parent).await;
-=======
 
 			expect_advertise_collation_msg(&mut virtual_overseer, &peer2, test_state.relay_parent).await;
 			virtual_overseer
->>>>>>> 18e3d35d
 		})
 	}
 
@@ -1782,46 +1768,4 @@
 			virtual_overseer
 		})
 	}
-
-	#[test]
-	fn collators_reject_declare_messages() {
-		let test_state = TestState::default();
-		let local_peer_id = test_state.local_peer_id.clone();
-		let collator_pair = test_state.collator_pair.clone();
-		let collator_pair2 = CollatorPair::generate().0;
-
-		test_harness(local_peer_id, collator_pair, |test_harness| async move {
-			let mut virtual_overseer = test_harness.virtual_overseer;
-
-			let peer = test_state.current_group_validator_peer_ids()[0].clone();
-
-			setup_system(&mut virtual_overseer, &test_state).await;
-
-			// A validator connected to us
-			connect_peer(&mut virtual_overseer, peer.clone()).await;
-			expect_declare_msg(&mut virtual_overseer, &test_state, &peer).await;
-
-			overseer_send(
-				&mut virtual_overseer,
-				CollatorProtocolMessage::NetworkBridgeUpdateV1(
-					NetworkBridgeEvent::PeerMessage(
-						peer.clone(),
-						protocol_v1::CollatorProtocolMessage::Declare(
-							collator_pair2.public(),
-							ParaId::from(5),
-							collator_pair2.sign(b"garbage"),
-						),
-					)
-				)
-			).await;
-
-			assert_matches!(
-				overseer_recv(&mut virtual_overseer).await,
-				AllMessages::NetworkBridge(NetworkBridgeMessage::DisconnectPeer(
-					p,
-					PeerSet::Collation,
-				)) if p == peer
-			);
-		})
-	}
 }
// Copyright 2017-2020 Parity Technologies (UK) Ltd.
// This file is part of Polkadot.

// Polkadot is free software: you can redistribute it and/or modify
// it under the terms of the GNU General Public License as published by
// the Free Software Foundation, either version 3 of the License, or
// (at your option) any later version.

// Polkadot is distributed in the hope that it will be useful,
// but WITHOUT ANY WARRANTY; without even the implied warranty of
// MERCHANTABILITY or FITNESS FOR A PARTICULAR PURPOSE.  See the
// GNU General Public License for more details.

// You should have received a copy of the GNU General Public License
// along with Polkadot.  If not, see <http://www.gnu.org/licenses/>.

//! Utility module for subsystems
//!
//! Many subsystems have common interests such as canceling a bunch of spawned jobs,
//! or determining what their validator ID is. These common interests are factored into
//! this module.
//!
//! This crate also reexports Prometheus metric types which are expected to be implemented by subsystems.

#![warn(missing_docs)]

use polkadot_node_subsystem::{
	errors::{RuntimeApiError, SubsystemError},
	messages::{RuntimeApiMessage, RuntimeApiRequest, RuntimeApiSender},
	overseer, SubsystemSender,
};

pub use overseer::{
	gen::{OrchestraError as OverseerError, Timeout},
	Subsystem, TimeoutExt,
};

pub use polkadot_node_metrics::{metrics, Metronome};

use futures::channel::{mpsc, oneshot};
use parity_scale_codec::Encode;

use polkadot_primitives::v2::{
	AuthorityDiscoveryId, CandidateEvent, CommittedCandidateReceipt, CoreState, EncodeAs,
	GroupIndex, GroupRotationInfo, Hash, Id as ParaId, OccupiedCoreAssumption,
	PersistedValidationData, ScrapedOnChainVotes, SessionIndex, SessionInfo, Signed,
	SigningContext, ValidationCode, ValidationCodeHash, ValidatorId, ValidatorIndex,
	ValidatorSignature,
};
pub use rand;
use sp_application_crypto::AppKey;
use sp_core::ByteArray;
use sp_keystore::{CryptoStore, Error as KeystoreError, SyncCryptoStorePtr};
use std::time::Duration;
use thiserror::Error;

pub use metered;
pub use polkadot_node_network_protocol::MIN_GOSSIP_PEERS;

pub use determine_new_blocks::determine_new_blocks;

/// These reexports are required so that external crates can use the `delegated_subsystem` macro properly.
pub mod reexports {
	pub use polkadot_overseer::gen::{SpawnedSubsystem, Spawner, Subsystem, SubsystemContext};
}

<<<<<<< HEAD
=======
/// A utility for managing the implicit view of the relay-chain derived from active
/// leaves and the minimum allowed relay-parents that parachain candidates can have
/// and be backed in those leaves' children.
pub mod backing_implicit_view;
>>>>>>> d63ecc84
/// An emulator for node-side code to predict the results of on-chain parachain inclusion
/// and predict future constraints.
pub mod inclusion_emulator;
/// A rolling session window cache.
pub mod rolling_session_window;
/// Convenient and efficient runtime info access.
pub mod runtime;

/// Database trait for subsystem.
pub mod database;

mod determine_new_blocks;

#[cfg(test)]
mod tests;

/// Duration a job will wait after sending a stop signal before hard-aborting.
pub const JOB_GRACEFUL_STOP_DURATION: Duration = Duration::from_secs(1);
/// Capacity of channels to and from individual jobs
pub const JOB_CHANNEL_CAPACITY: usize = 64;

/// Utility errors
#[derive(Debug, Error)]
pub enum Error {
	/// Attempted to send or receive on a oneshot channel which had been canceled
	#[error(transparent)]
	Oneshot(#[from] oneshot::Canceled),
	/// Attempted to send on a MPSC channel which has been canceled
	#[error(transparent)]
	Mpsc(#[from] mpsc::SendError),
	/// A subsystem error
	#[error(transparent)]
	Subsystem(#[from] SubsystemError),
	/// An error in the Runtime API.
	#[error(transparent)]
	RuntimeApi(#[from] RuntimeApiError),
	/// The type system wants this even though it doesn't make sense
	#[error(transparent)]
	Infallible(#[from] std::convert::Infallible),
	/// Attempted to convert from an `AllMessages` to a `FromJob`, and failed.
	#[error("AllMessage not relevant to Job")]
	SenderConversion(String),
	/// The local node is not a validator.
	#[error("Node is not a validator")]
	NotAValidator,
	/// Already forwarding errors to another sender
	#[error("AlreadyForwarding")]
	AlreadyForwarding,
}

impl From<OverseerError> for Error {
	fn from(e: OverseerError) -> Self {
		Self::from(SubsystemError::from(e))
	}
}

/// A type alias for Runtime API receivers.
pub type RuntimeApiReceiver<T> = oneshot::Receiver<Result<T, RuntimeApiError>>;

/// Request some data from the `RuntimeApi`.
pub async fn request_from_runtime<RequestBuilder, Response, Sender>(
	parent: Hash,
	sender: &mut Sender,
	request_builder: RequestBuilder,
) -> RuntimeApiReceiver<Response>
where
	RequestBuilder: FnOnce(RuntimeApiSender<Response>) -> RuntimeApiRequest,
	Sender: SubsystemSender<RuntimeApiMessage>,
{
	let (tx, rx) = oneshot::channel();

	sender
		.send_message(RuntimeApiMessage::Request(parent, request_builder(tx)).into())
		.await;

	rx
}

/// Construct specialized request functions for the runtime.
///
/// These would otherwise get pretty repetitive.
macro_rules! specialize_requests {
	// expand return type name for documentation purposes
	(fn $func_name:ident( $( $param_name:ident : $param_ty:ty ),* ) -> $return_ty:ty ; $request_variant:ident;) => {
		specialize_requests!{
			named stringify!($request_variant) ; fn $func_name( $( $param_name : $param_ty ),* ) -> $return_ty ; $request_variant;
		}
	};

	// create a single specialized request function
	(named $doc_name:expr ; fn $func_name:ident( $( $param_name:ident : $param_ty:ty ),* ) -> $return_ty:ty ; $request_variant:ident;) => {
		#[doc = "Request `"]
		#[doc = $doc_name]
		#[doc = "` from the runtime"]
		pub async fn $func_name (
			parent: Hash,
			$(
				$param_name: $param_ty,
			)*
			sender: &mut impl overseer::SubsystemSender<RuntimeApiMessage>,
		) -> RuntimeApiReceiver<$return_ty>
		{
			request_from_runtime(parent, sender, |tx| RuntimeApiRequest::$request_variant(
				$( $param_name, )* tx
			)).await
		}
	};

	// recursive decompose
	(
		fn $func_name:ident( $( $param_name:ident : $param_ty:ty ),* ) -> $return_ty:ty ; $request_variant:ident;
		$(
			fn $t_func_name:ident( $( $t_param_name:ident : $t_param_ty:ty ),* ) -> $t_return_ty:ty ; $t_request_variant:ident;
		)+
	) => {
		specialize_requests!{
			fn $func_name( $( $param_name : $param_ty ),* ) -> $return_ty ; $request_variant ;
		}
		specialize_requests!{
			$(
				fn $t_func_name( $( $t_param_name : $t_param_ty ),* ) -> $t_return_ty ; $t_request_variant ;
			)+
		}
	};
}

specialize_requests! {
	fn request_authorities() -> Vec<AuthorityDiscoveryId>; Authorities;
	fn request_validators() -> Vec<ValidatorId>; Validators;
	fn request_validator_groups() -> (Vec<Vec<ValidatorIndex>>, GroupRotationInfo); ValidatorGroups;
	fn request_availability_cores() -> Vec<CoreState>; AvailabilityCores;
	fn request_persisted_validation_data(para_id: ParaId, assumption: OccupiedCoreAssumption) -> Option<PersistedValidationData>; PersistedValidationData;
	fn request_assumed_validation_data(para_id: ParaId, expected_persisted_validation_data_hash: Hash) -> Option<(PersistedValidationData, ValidationCodeHash)>; AssumedValidationData;
	fn request_session_index_for_child() -> SessionIndex; SessionIndexForChild;
	fn request_validation_code(para_id: ParaId, assumption: OccupiedCoreAssumption) -> Option<ValidationCode>; ValidationCode;
	fn request_validation_code_by_hash(validation_code_hash: ValidationCodeHash) -> Option<ValidationCode>; ValidationCodeByHash;
	fn request_candidate_pending_availability(para_id: ParaId) -> Option<CommittedCandidateReceipt>; CandidatePendingAvailability;
	fn request_candidate_events() -> Vec<CandidateEvent>; CandidateEvents;
	fn request_session_info(index: SessionIndex) -> Option<SessionInfo>; SessionInfo;
	fn request_validation_code_hash(para_id: ParaId, assumption: OccupiedCoreAssumption)
		-> Option<ValidationCodeHash>; ValidationCodeHash;
	fn request_on_chain_votes() -> Option<ScrapedOnChainVotes>; FetchOnChainVotes;
}

/// From the given set of validators, find the first key we can sign with, if any.
pub async fn signing_key(
	validators: &[ValidatorId],
	keystore: &SyncCryptoStorePtr,
) -> Option<ValidatorId> {
	signing_key_and_index(validators, keystore).await.map(|(k, _)| k)
}

/// From the given set of validators, find the first key we can sign with, if any, and return it
/// along with the validator index.
pub async fn signing_key_and_index(
	validators: &[ValidatorId],
	keystore: &SyncCryptoStorePtr,
) -> Option<(ValidatorId, ValidatorIndex)> {
	for (i, v) in validators.iter().enumerate() {
		if CryptoStore::has_keys(&**keystore, &[(v.to_raw_vec(), ValidatorId::ID)]).await {
			return Some((v.clone(), ValidatorIndex(i as _)))
		}
	}
	None
}

/// Sign the given data with the given validator ID.
///
/// Returns `Ok(None)` if the private key that correponds to that validator ID is not found in the
/// given keystore. Returns an error if the key could not be used for signing.
pub async fn sign(
	keystore: &SyncCryptoStorePtr,
	key: &ValidatorId,
	data: &[u8],
) -> Result<Option<ValidatorSignature>, KeystoreError> {
	let signature =
		CryptoStore::sign_with(&**keystore, ValidatorId::ID, &key.into(), &data).await?;

	match signature {
		Some(sig) =>
			Ok(Some(sig.try_into().map_err(|_| KeystoreError::KeyNotSupported(ValidatorId::ID))?)),
		None => Ok(None),
	}
}

/// Find the validator group the given validator index belongs to.
pub fn find_validator_group(
	groups: &[Vec<ValidatorIndex>],
	index: ValidatorIndex,
) -> Option<GroupIndex> {
	groups.iter().enumerate().find_map(|(i, g)| {
		if g.contains(&index) {
			Some(GroupIndex(i as _))
		} else {
			None
		}
	})
}

/// Choose a random subset of `min` elements.
/// But always include `is_priority` elements.
pub fn choose_random_subset<T, F: FnMut(&T) -> bool>(is_priority: F, v: &mut Vec<T>, min: usize) {
	choose_random_subset_with_rng(is_priority, v, &mut rand::thread_rng(), min)
}

/// Choose a random subset of `min` elements using a specific Random Generator `Rng`
/// But always include `is_priority` elements.
pub fn choose_random_subset_with_rng<T, F: FnMut(&T) -> bool, R: rand::Rng>(
	is_priority: F,
	v: &mut Vec<T>,
	rng: &mut R,
	min: usize,
) {
	use rand::seq::SliceRandom as _;

	// partition the elements into priority first
	// the returned index is when non_priority elements start
	let i = itertools::partition(v.iter_mut(), is_priority);

	if i >= min || v.len() <= i {
		v.truncate(i);
		return
	}

	v[i..].shuffle(rng);

	v.truncate(min);
}

/// Returns a `bool` with a probability of `a / b` of being true.
pub fn gen_ratio(a: usize, b: usize) -> bool {
	gen_ratio_rng(a, b, &mut rand::thread_rng())
}

/// Returns a `bool` with a probability of `a / b` of being true.
pub fn gen_ratio_rng<R: rand::Rng>(a: usize, b: usize, rng: &mut R) -> bool {
	rng.gen_ratio(a as u32, b as u32)
}

/// Local validator information
///
/// It can be created if the local node is a validator in the context of a particular
/// relay chain block.
#[derive(Debug)]
pub struct Validator {
	signing_context: SigningContext,
	key: ValidatorId,
	index: ValidatorIndex,
}

impl Validator {
	/// Get a struct representing this node's validator if this node is in fact a validator in the context of the given block.
	pub async fn new<S>(
		parent: Hash,
		keystore: SyncCryptoStorePtr,
		sender: &mut S,
	) -> Result<Self, Error>
	where
		S: SubsystemSender<RuntimeApiMessage>,
	{
		// Note: request_validators and request_session_index_for_child do not and cannot
		// run concurrently: they both have a mutable handle to the same sender.
		// However, each of them returns a oneshot::Receiver, and those are resolved concurrently.
		let (validators, session_index) = futures::try_join!(
			request_validators(parent, sender).await,
			request_session_index_for_child(parent, sender).await,
		)?;

		let signing_context = SigningContext { session_index: session_index?, parent_hash: parent };

		let validators = validators?;

		Self::construct(&validators, signing_context, keystore).await
	}

	/// Construct a validator instance without performing runtime fetches.
	///
	/// This can be useful if external code also needs the same data.
	pub async fn construct(
		validators: &[ValidatorId],
		signing_context: SigningContext,
		keystore: SyncCryptoStorePtr,
	) -> Result<Self, Error> {
		let (key, index) =
			signing_key_and_index(validators, &keystore).await.ok_or(Error::NotAValidator)?;

		Ok(Validator { signing_context, key, index })
	}

	/// Get this validator's id.
	pub fn id(&self) -> ValidatorId {
		self.key.clone()
	}

	/// Get this validator's local index.
	pub fn index(&self) -> ValidatorIndex {
		self.index
	}

	/// Get the current signing context.
	pub fn signing_context(&self) -> &SigningContext {
		&self.signing_context
	}

	/// Sign a payload with this validator
	pub async fn sign<Payload: EncodeAs<RealPayload>, RealPayload: Encode>(
		&self,
		keystore: SyncCryptoStorePtr,
		payload: Payload,
	) -> Result<Option<Signed<Payload, RealPayload>>, KeystoreError> {
		Signed::sign(&keystore, payload, &self.signing_context, self.index, &self.key).await
	}
}<|MERGE_RESOLUTION|>--- conflicted
+++ resolved
@@ -64,13 +64,10 @@
 	pub use polkadot_overseer::gen::{SpawnedSubsystem, Spawner, Subsystem, SubsystemContext};
 }
 
-<<<<<<< HEAD
-=======
 /// A utility for managing the implicit view of the relay-chain derived from active
 /// leaves and the minimum allowed relay-parents that parachain candidates can have
 /// and be backed in those leaves' children.
 pub mod backing_implicit_view;
->>>>>>> d63ecc84
 /// An emulator for node-side code to predict the results of on-chain parachain inclusion
 /// and predict future constraints.
 pub mod inclusion_emulator;
